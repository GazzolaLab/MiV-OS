__doc__ = """
Connectivity module
"""
__all__ = ["DirectedConnectivity", "UndirectedConnectivity"]

from typing import Any, List, Optional, Union

import csv
import functools
import gc
import glob
import itertools
import logging
import multiprocessing as mp
import os
import pathlib
import pickle as pkl
from dataclasses import dataclass

import matplotlib
import matplotlib.pyplot as plt
import networkx as nx
import numpy as np
import pyinform
import pyinform.transferentropy as pyte
import quantities as pq
import scipy.stats as spst
from elephant.causality.granger import pairwise_granger
from tqdm import tqdm

from miv.core.datatype import Signal, Spikestamps
from miv.core.operator.operator import OperatorMixin
from miv.core.operator.policy import InternallyMultiprocessing
from miv.core.operator.wrapper import cache_call
from miv.statistics.spiketrain_statistics import firing_rates
from miv.mea import mea_map


# self MPI-able
@dataclass
class DirectedConnectivity(OperatorMixin):
    """
    Directional connectivity analysis operator

    Parameters
    ----------
    bin_size : pq.Quantity
        Bin size for spike train
    mea: Optional[Union[str, np.ndarray]]
        2D array map of MEA channel layout.
    tag : str, optional
        Tag for this operator, by default "directional connectivity analysis"
    progress_bar : bool, optional
        Show progress bar, by default True
    skip_surrogate : bool, optional
        Skip surrogate analysis, by default False
    surrogate_N : int, optional
        Number of surrogate, by default 30
    p_threshold : float, optional
        p-value threshold, by default 0.05
    seed : int, optional
        Random seed. If None, use random seed, by default None
    """

    mea: str = None
    channels: list[int] | None = None
    exclude_channels: list[int] | None = None
    bin_size: float = 0.001
    minimum_count: int = 1
    tag: str = "directional connectivity analysis"
    progress_bar: bool = False

    skip_surrogate: bool = False

    # Surrogate parameters
    surrogate_N: int = 30
    p_threshold: float = 0.05
    H_threshold: float = 1e-2
    seed: int = None
    num_proc: int = 1

    def __post_init__(self):
        super().__init__()
        if isinstance(self.mea, str):
            self.mea_map = mea_map[self.mea]
        else:
            self.mea_map = mea_map["64_intanRHD"]

        if self.exclude_channels is None:  # FIXME: Use dataclass default value
            self.exclude_channels = []

    @cache_call
    def __call__(self, spikestamps: Spikestamps) -> np.ndarray:
        """__call__.

        Parameters
        ----------
        spikestamps : Spikestamps
        """

        binned_spiketrain: Signal = spikestamps.binning(
            bin_size=self.bin_size, minimum_count=self.minimum_count
        )

        # Channel Selection
        if self.channels is None:
            n_nodes = binned_spiketrain.number_of_channels
            channels = tuple(range(n_nodes))
        else:
            n_nodes = len(self.channels)
            channels = tuple(self.channels)
            binned_spiketrain = binned_spiketrain.select(channels)

        # Get adjacency matrix based on transfer entropy
        adj_matrix = np.zeros([n_nodes, n_nodes], dtype=np.bool_)  # source -> target
        connectivity_metric_matrix = np.zeros(
            [n_nodes, n_nodes], dtype=np.float64
        )  # source -> target

        pairs = [
            (i, j)
            for i, j in itertools.product(range(n_nodes), range(n_nodes))
            if i not in self.exclude_channels and j not in self.exclude_channels
        ]
        func = functools.partial(
            self._get_connection_info,
            binned_spiketrain=binned_spiketrain,
            channels=channels,
            mea=self.mea_map,
            skip_surrogate=self.skip_surrogate,
            surrogate_N=self.surrogate_N,
            seed=self.seed,
            H_threshold=self.H_threshold,
        )
        # with mp.Pool(self.num_proc) as pool:
        #    for idx, result in enumerate(
        #        tqdm(
        #            pool.imap(func, pairs),
        #            total=len(pairs),
        #            disable=not self.progress_bar,
        #        )
        #    ):
        #        i, j = pairs[idx]
        #        adj_matrix[i, j] = result[0] < self.p_threshold
        #        connectivity_metric_matrix[i, j] = result[1]
        pbar = tqdm(total=len(pairs), disable=not self.progress_bar)
        for idx, pair in enumerate(pairs):
            pbar.update(1)
            result = func(pair)
            i, j = pairs[idx]
            adj_matrix[i, j] = result[0] < self.p_threshold
            connectivity_metric_matrix[i, j] = result[1]

        connection_ratio = adj_matrix.sum() / adj_matrix.ravel().shape[0]

        info = dict(
            adjacency_matrix=adj_matrix,
            connectivity_matrix=connectivity_metric_matrix,
            connection_ratio=connection_ratio,
        )

        return info

    @staticmethod
    def _surrogate_t_test(
        source, target, skip_surrogate=False, surrogate_N=30, seed=None
    ):
        """
        Surrogate t-test
        """
        # Function configuration. TODO: Make this dependency injection
        te_history = 4
        sublength = 64
        stride = 8

        assert (
            source.shape[0] == target.shape[0]
        ), f"source.shape={source.shape}, target.shape={target.shape}"
        assert (
            source.shape[0] - sublength > 0
        ), f"source.shape[0]={source.shape[0]}, sublength={sublength}"

        rng = np.random.default_rng(seed)  # TODO take rng instead

        func = pyte.transfer_entropy
        te = func(source, target, te_history)
        normalizer = pyinform.entropyrate.entropy_rate(
            target, k=te_history, local=False
        )
        if np.isclose(normalizer, 0.0):
            return 0.0, [0.0]
        te = te / normalizer

        surrogate_tes = []

        if skip_surrogate:
            return te, surrogate_tes

        for _ in range(surrogate_N):
            surrogate_source = source.copy()
            rng.shuffle(surrogate_source)
            for start_index in np.arange(0, source.shape[0] - sublength, stride):
                end_index = start_index + sublength
                surr_te = func(
                    surrogate_source[start_index:end_index],
                    target[start_index:end_index],
                    te_history,
                )
                surrogate_tes.append(surr_te / normalizer)

        return te, surrogate_tes

    @staticmethod
    def _get_connection_info(
        pair,
        binned_spiketrain,
        channels,
        mea,
        skip_surrogate,
        surrogate_N,
        seed,
        H_threshold,
    ):
        """
        Get connection information
        """
        sid, tid = pair
        if sid == tid:
            return 1, 0
        if channels[sid] not in mea or channels[tid] not in mea:
            return 1, 0
        source = binned_spiketrain[sid]
        target = binned_spiketrain[tid]
        te, surrogate_te_list = DirectedConnectivity._surrogate_t_test(
            source,
            target,
            skip_surrogate=skip_surrogate,
            surrogate_N=surrogate_N,
            seed=seed,
        )
        if te < H_threshold:
            return 1, 0
        if skip_surrogate:
            return 1, te
        t_value, p_value = spst.ttest_1samp(surrogate_te_list, te, nan_policy="omit")
        return p_value, te

    def plot_adjacency_matrix(self, result, inputs, save_path=None, show=False):
        connectivity_metric_matrix = result["connectivity_matrix"]

        fig, ax = plt.subplots(figsize=(12, 12))
        im = ax.imshow(connectivity_metric_matrix, cmap="gray_r", vmin=0)
        ax.set_xlabel("Target")
        ax.set_ylabel("Source")
        ax.set_title("Transfer Entropy")
        plt.colorbar(im, ax=ax)

        if save_path is not None:
            plt.savefig(os.path.join(save_path, "te.png"))

        if show:
            plt.show()

        plt.close(fig)

    def plot_transfer_entropy_histogram(
        self, result, inputs, save_path=None, show=False
    ):
        connectivity_metric_matrix = result["connectivity_matrix"]

        # Export values in csv
        if save_path is not None:
            with open(os.path.join(save_path, "te_values.csv"), mode="w") as f:
                writer = csv.writer(f)
                writer.writerow(["source", "target", "metrics"])

                for i, row in enumerate(connectivity_metric_matrix):
                    for j, value in enumerate(row):
                        writer.writerow([i, j, value])

        # Plot values in heatmap
        fig, ax = plt.subplots(figsize=(12, 12))
        ax.hist(connectivity_metric_matrix, bins=30)
        ax.set_xlabel("transfer entropy")
        ax.set_ylabel("count")
        ax.set_title("Transfer Entropy Histogram")

        if save_path is not None:
            plt.savefig(os.path.join(save_path, "te_histogram.png"))

        if show:
            plt.show()

        plt.close(fig)

    def plot_nodewise_connectivity(
        self,
        result: Any,
        inputs,
        save_path: str | pathlib.Path = None,
        show: bool = False,
    ):
        """
        Plot nodewise connectivity

        Parameters
        ----------
        result : Any
            Result of this operation.
        save_path : str, optional
            Save path, by default None
        show : bool, optional
            Show plot, by default False

        """
        return
        if show:
            logging.warning(
                "show is not supported for node-wise connectivity plot. Plots will be saved only, if save_path is specified."
            )
            show = False
        if save_path is None:
            return
        adj_matrix = result["adjacency_matrix"]
        connectivity_metric_matrix = result["connectivity_matrix"]

        n_nodes = adj_matrix.shape[0]
        channels = self.channels if self.channels is not None else list(range(n_nodes))

        # Save connectivity plot
        for idx, source in enumerate(channels):
            if source not in self.mea_map:
                continue
            self._plot_directionality(
                adj_matrix[idx],
                source,
                os.path.join(save_path, f"p_graph_source_{source}.png"),
            )
            self._plot_directionality(
                connectivity_metric_matrix[idx],
                source,
                os.path.join(save_path, f"te_graph_source_{source}.png"),
                boolean_connectivity=False,
            )

        for idx, target in enumerate(channels):
            if target not in self.mea_map:
                continue
            self._plot_directionality(
                adj_matrix[:, idx],
                target,
                os.path.join(save_path, f"p_graph_target_{target}.png"),
                reverse=True,
            )
            self._plot_directionality(
                connectivity_metric_matrix[:, idx],
                target,
                os.path.join(save_path, f"te_graph_target_{target}.png"),
                reverse=True,
                boolean_connectivity=False,
            )

    def _plot_directionality(
        self,
        connectivity,
        self_index,
        savename,
        reverse=False,
        boolean_connectivity=True,
    ):
        """
        Plot directionality
        """
        G_1 = nx.DiGraph()

        # position
        pos = {}
        for i in range(self.mea_map.shape[0]):
            for j in range(self.mea_map.shape[1]):
                center = self.mea_map[i, j]
                if center < 0:
                    continue
                G_1.add_node(center)
                pos[center] = (j, -i)

        if boolean_connectivity:
            for idx, conn in enumerate(connectivity):
                if idx == self_index:
                    continue  # No self-connection
                if idx not in self.mea_map:
                    continue  # No connection if node does not exist
                if not conn:
                    continue  # No connection

                if not reverse:
                    G_1.add_edge(self_index, idx)
                else:
                    G_1.add_edge(idx, self_index)
        else:
            for idx, conn in enumerate(connectivity):
                if idx == self_index:
                    continue  # No self-connection
                if idx not in self.mea_map:
                    continue  # No connection if node does not exist

                if not reverse:
                    G_1.add_edge(self_index, idx, weight=conn)
                else:
                    G_1.add_edge(idx, self_index, weight=conn)

        # Numbering
        # edge_weights = [G_1[u][v]['weight'] if 'weight' in G_1[u][v] else 0.0 for u, v in G_1.edges()]
        plt.figure()
        widths = nx.get_edge_attributes(G_1, "weight")
        nx.draw(G_1, pos)
        if boolean_connectivity:
            nx.draw_networkx_edges(
                G_1,
                pos,
                edgelist=widths.keys(),
                ax=plt.gca(),
            )
        else:
            nx.draw_networkx_edges(
                G_1,
                pos,
                edgelist=widths.keys(),
                edge_color=list(widths.values()),
                edge_cmap=plt.cm.gray_r,
                edge_vmin=0.0,
                edge_vmax=1.0,
                ax=plt.gca(),
            )
        nx.draw_networkx_labels(
            G_1,
            pos,
            labels=dict(zip(G_1.nodes(), G_1.nodes())),
            font_color="white",
            ax=plt.gca(),
        )
        # for node, (x_coord, y_coord) in pos.items():
        #    plt.text(x_coord - 0.1, y_coord - 0.1, str(node))

        plt.savefig(savename)
        plt.close()


@dataclass
class UndirectedConnectivity(OperatorMixin):
    """
    Undirected connectivity analysis operator
    Runs correlation

    Parameters
    ----------
    bin_size : pq.Quantity
        Bin size for spike train
    tag : str, optional
        Tag for this operator, by default "directional connectivity analysis"
    progress_bar : bool, optional
        Show progress bar, by default True
    skip_surrogate : bool, optional
        Skip surrogate analysis, by default False
    surrogate_N : int, optional
        Number of surrogate, by default 30
    p_threshold : float, optional
        p-value threshold, by default 0.05
    seed : int, optional
        Random seed. If None, use random seed, by default None
    """

<<<<<<< HEAD
    channels: list[int] | None = None
    exclude_channels: list[int] | None = None
=======
    exclude_channels: Optional[List[int]] = None
>>>>>>> e1a7698b
    bin_size: float = 0.001
    minimum_count: int = 1
    firing_rate_limit: float = 5e-1
    tag: str = "directional connectivity analysis"
    progress_bar: bool = False

    skip_surrogate: bool = False

    # Surrogate parameters
    surrogate_N: int = 30
    p_threshold: float = 0.05
    seed: int = None
    num_proc: int = 1

    def __post_init__(self):
        super().__init__()
        if self.exclude_channels is None:  # FIXME: Use dataclass default value
            self.exclude_channels = []

    @cache_call
    def __call__(self, spikestamps: Spikestamps, mea=None) -> np.ndarray:
        """__call__.

        Parameters
        ----------
        spikestamps : Spikestamps
        """

        binned_spiketrain: Signal = spikestamps.binning(
            bin_size=self.bin_size, minimum_count=self.minimum_count
        )
        rates = firing_rates(spikestamps)['rates']

        # Channel Selection
        n_nodes = binned_spiketrain.number_of_channels
        channels = list(range(n_nodes))

        # Get adjacency matrix based on transfer entropy
        adj_matrix = np.zeros([n_nodes, n_nodes], dtype=np.bool_)  # source -> target
        connectivity_metric_matrix = np.zeros(
            [n_nodes, n_nodes], dtype=np.float64
        )  # source -> target

        pairs = [
            (i, j)
            for i, j in itertools.product(range(n_nodes), range(n_nodes))
            if i not in self.exclude_channels
            and j not in self.exclude_channels
            and i < j
            and i != j
            and rates[i] > self.firing_rate_limit
            and rates[j] > self.firing_rate_limit
        ]
        func = functools.partial(
            self._get_connection_info,
            binned_spiketrain=binned_spiketrain,
            channels=channels,
            mea=mea,
            skip_surrogate=self.skip_surrogate,
            surrogate_N=self.surrogate_N,
            seed=self.seed,
        )
        pbar = tqdm(total=len(pairs), disable=not self.progress_bar)
        for idx, pair in enumerate(pairs):
            pbar.update(1)
            result = func(pair)
            i, j = pairs[idx]
            adj_matrix[i, j] = result[0] < self.p_threshold
            connectivity_metric_matrix[i, j] = result[1][0]
            connectivity_metric_matrix[j, i] = result[1][1]

        connection_ratio = adj_matrix.sum() / adj_matrix.ravel().shape[0]

        info = dict(
            adjacency_matrix=adj_matrix,
            connectivity_matrix=connectivity_metric_matrix,
            connection_ratio=connection_ratio,
        )

        return info

    @staticmethod
    def _surrogate_t_test(
        source, target, skip_surrogate=False, surrogate_N=30, seed=None
    ):
        """
        Surrogate t-test
        """
        # Function configuration. TODO: Make this dependency injection
        order = 2

        assert (
            source.shape[0] == target.shape[0]
        ), f"source.shape={source.shape}, target.shape={target.shape}"

        sig = np.stack([source, target], axis=-1)
        try:
            val = pairwise_granger(sig, order)
        except ValueError as e:
            val = [0.0, 0.0]
            # val = [np.nan, np.nan]

        surrogate_vals = []
        if skip_surrogate:
            return val, surrogate_vals

        sublength = 64
        stride = 8
        assert (
            source.shape[0] - sublength > 0
        ), f"During surrogate test: source.shape[0]={source.shape[0]}, sublength={sublength}"

        rng = np.random.default_rng(seed)  # TODO take rng instead
        for _ in range(surrogate_N):
            surrogate_source = source.copy()
            rng.shuffle(surrogate_source)
            for start_index in np.arange(0, source.shape[0] - sublength, stride):
                end_index = start_index + sublength
                surr_val = func(
                    np.stack(
                        [
                            surrogate_source[start_index:end_index],
                            target[start_index:end_index],
                        ],
                        axis=-1,
                    ),
                    order,
                )
                surrogate_vals.append(surr_val)

        return val, surrogate_vals

    @staticmethod
    def _get_connection_info(
        pair,
        binned_spiketrain,
        channels,
        mea,
        skip_surrogate,
        surrogate_N,
        seed,
    ):
        """
        Get connection information
        """
        sid, tid = pair
        if sid == tid:
            return 1, [0, 0]
        if mea is not None:
            if channels[sid] not in mea or channels[tid] not in mea:
                return 1, [0, 0]
        source = binned_spiketrain[sid]
        target = binned_spiketrain[tid]
        te, surrogate_te_list = UndirectedConnectivity._surrogate_t_test(
            source,
            target,
            skip_surrogate=skip_surrogate,
            surrogate_N=surrogate_N,
            seed=seed,
        )
        if skip_surrogate:
            return 1, te
        t_value, p_value = spst.ttest_1samp(surrogate_te_list, te, nan_policy="omit")
        return p_value, te

    def plot_adjacency_matrix(self, result, inputs, save_path=None, show=False):
        connectivity_metric_matrix = result["connectivity_matrix"]

        fig, ax = plt.subplots(figsize=(12, 12))
        im = ax.imshow(connectivity_metric_matrix, cmap="gray_r", vmin=0)
        ax.set_xlabel("Target")
        ax.set_ylabel("Source")
        ax.set_title("Transfer Entropy")
        plt.colorbar(im, ax=ax)

        if save_path is not None:
            plt.savefig(os.path.join(save_path, "te.png"))

        if show:
            plt.show()

        plt.close(fig)

    def plot_transfer_entropy_histogram(
        self, result, inputs, save_path=None, show=False
    ):
        connectivity_metric_matrix = result["connectivity_matrix"]

        # Plot values in heatmap
        fig, ax = plt.subplots(figsize=(12, 12))
        ax.hist(connectivity_metric_matrix, bins=30)
        ax.set_xlabel("transfer entropy")
        ax.set_ylabel("count")
        ax.set_title("Transfer Entropy Histogram")

        if save_path is not None:
            plt.savefig(os.path.join(save_path, "te_histogram.png"))

        if show:
            plt.show()

        plt.close(fig)<|MERGE_RESOLUTION|>--- conflicted
+++ resolved
@@ -469,12 +469,8 @@
         Random seed. If None, use random seed, by default None
     """
 
-<<<<<<< HEAD
     channels: list[int] | None = None
     exclude_channels: list[int] | None = None
-=======
-    exclude_channels: Optional[List[int]] = None
->>>>>>> e1a7698b
     bin_size: float = 0.001
     minimum_count: int = 1
     firing_rate_limit: float = 5e-1
@@ -506,7 +502,7 @@
         binned_spiketrain: Signal = spikestamps.binning(
             bin_size=self.bin_size, minimum_count=self.minimum_count
         )
-        rates = firing_rates(spikestamps)['rates']
+        rates = firing_rates(spikestamps)["rates"]
 
         # Channel Selection
         n_nodes = binned_spiketrain.number_of_channels
