--- conflicted
+++ resolved
@@ -22,12 +22,7 @@
 from tqdm import tqdm
 
 from miv.core.datatype import Signal, Spikestamps
-<<<<<<< HEAD
 from miv.core.operator.operator import OperatorMixin
-from miv.core.operator.policy import InternallyMultiprocessing
-=======
-from miv.core.operator import OperatorMixin
->>>>>>> 1021b1a8
 from miv.core.operator.wrapper import cache_call
 from miv.mea import mea_map
 from miv.statistics.spiketrain_statistics import firing_rates
@@ -465,10 +460,6 @@
         Random seed. If None, use random seed, by default None
     """
 
-<<<<<<< HEAD
-    channels: list[int] | None = None
-=======
->>>>>>> 1021b1a8
     exclude_channels: list[int] | None = None
     bin_size: float = 0.001
     minimum_count: int = 1
