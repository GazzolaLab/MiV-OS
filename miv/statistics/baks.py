__doc__ = """
Bayesian Adaptive Kernel Smoother (BAKS)
BAKS is a method by Ahmandi _[1]_ for estimating progression of firing rate from spiketrain data.
It uses kernel smoothing technique with adaptive bandwidth, based on a Bayesian approach.

References
----------
[1] Ahmadi N, Constandinou TG, Bouganis CS (2018) Estimation of neuronal firing rate using Bayesian Adaptive Kernel Smoother (BAKS). PLOS ONE 13(11): e0206794. https://doi.org/10.1371/journal.pone.0206794
[2] https://github.com/nurahmadi/BAKS
"""
__all__ = ["bayesian_adaptive_kernel_smoother"]

import time

import numpy as np
import scipy.special as sps
from numba import njit

from miv.core.datatype import Spikestamps


def bayesian_adaptive_kernel_smoother(
    spikestamps, probe_time, alpha=4, progress_bar=False
):
    """
    Bayesian Adaptive Kernel Smoother (BAKS)

    Parameters
    ----------
    spiketimes : Spikestamps
        spike event times
    probe_time : array_like
        time at which the firing rate is estimated. Typically, we assume the number of probe_time is much smaller than the number of spikes events.
    alpha : float, optional
        shape parameter, by default 4

    Returns
    -------
    hs : array_like
        adaptive bandwidth (channels, n_time)
    firing_rates : array_like
        estimated firing rate (channels, n_times)
    """
    num_channels = spikestamps.number_of_channels
    firing_rates = np.zeros((num_channels, len(probe_time)))
    hs = np.zeros((num_channels, len(probe_time)))
    for channel in tqdm(
        range(num_channels), desc="Channel: ", disable=not progress_bar
    ):
        spiketimes = np.asarray(spikestamps[channel])
        n_spikes = len(spiketimes)
<<<<<<< HEAD
=======
        beta = n_spikes ** (4.0 / 5.0)
>>>>>>> 1021b1a8
        if n_spikes == 0:
            continue

        ratio = _numba_ratio_func(probe_time, spiketimes, alpha)
        hs[channel] = (sps.gamma(alpha) / sps.gamma(alpha + 0.5)) * ratio

        firing_rate, firing_rate_for_spike = _numba_firing_rate(
            spiketimes, probe_time, hs[channel]
        )
        firing_rates[channel] = firing_rate
    return hs, firing_rates


@njit(parallel=False)
def _numba_ratio_func(probe_time, spiketimes, alpha):
    # alpha = 1: spike rate contribute up to 1000 sec
    # alpha = 4: spike rate contribute up to 10 sec

    n_spikes = spiketimes.shape[0]
    n_time = probe_time.shape[0]
    sum_numerator = np.zeros(n_time)
    sum_denominator = np.zeros(n_time)

    diff_lim = 10 ** (4.5 / (alpha + 0.5))
    spike_start_indices = np.searchsorted(spiketimes, probe_time - diff_lim)
    spike_end_indices = np.searchsorted(spiketimes, probe_time + diff_lim)

    for j in range(n_time):
        # for i in range(n_spikes):
        _spiketimes = spiketimes[spike_start_indices[j] : spike_end_indices[j]]

        val = (np.square(probe_time[j] - _spiketimes) / 2) ** (-alpha)
        # print(val.shape, val.min(), val.max())
        sum_numerator[j] = val.sum()
        val = (np.square(probe_time[j] - _spiketimes) / 2) ** (-alpha - 0.5)
        sum_denominator[j] = val.sum()

        # for i in range(spike_start_indices[j], spike_end_indices[j]):
        #     val = ((probe_time[j] - spiketimes[i]) ** 2) / 2
        #     sum_numerator[j] += val ** (-alpha)
        #     sum_denominator[j] += val ** (-alpha - 0.5)
    ratio = sum_numerator / (sum_denominator + 1e-14)
    return ratio


@njit(parallel=False)
def _numba_firing_rate(spiketimes, probe_time, h):
    std = 5
    n_spikes = spiketimes.shape[0]
    n_time = probe_time.shape[0]
    firing_rate = np.zeros((n_time, n_spikes))
    # stime = np.searchsorted(spiketimes, probe_time - std * h * 2)
    # etime = np.searchsorted(spiketimes, probe_time + std * h * 2)
    # for j in prange(n_time):

    for j in range(n_time):
        # for i in range(stime[j], etime[j]):
        for i in range(n_spikes):
            firing_rate[j, i] = (1 / (np.sqrt(2 * np.pi) * h[j])) * np.exp(
                -(((probe_time[j] - spiketimes[i]) / (2 * h[j])) ** 2)
            )
    return firing_rate.sum(axis=1), firing_rate


if __name__ == "__main__":
    import time

    from miv.core.datatype import Spikestamps

    from numba import set_num_threads

    set_num_threads(4)

    seed = 0
    np.random.seed(seed)

    def original_imple(a, L=5):
        num = a ** (-L)
        den = a ** (-L - 0.5)
        ratio = num.sum() / den.sum()
        return ratio

    def stable_ratio(a, L=5):
        # Find the maximum element in a to normalize
        a_min = np.min(a)

        # Compute the normalized terms
        normalized_numerator_terms = (a / a_min) ** (-L)
        normalized_denominator_terms = (a / a_min) ** (-L - 0.5)

        # Calculate the sums
        numerator = np.sum(normalized_numerator_terms)
        denominator = np.sum(normalized_denominator_terms)

        # Compute the final stable ratio
        ratio = np.sqrt(a_min) * (numerator / denominator)

        return ratio

    # Test cases
    test_cases = [
        np.array([1.0, 2.0, 3.0]),
        np.array([1e10, 1e5, 1e3]),
        np.array([0.1, 0.5, 0.9]),
        np.array([1.5, 2.5, 3.5]),
        np.array([1e-3, 1e-5, 1e-10]),
        np.geomspace(1e-40, 1e40, 100),
    ]

    # Run the test cases and display results
    for a in test_cases:
        prev_out = original_imple(a)
        stable_out = stable_ratio(a)
        print(prev_out, stable_out)
    sys.exit()

    t = 30
    num_channels = 8
    total_time = 600  # seconds
    N = 80 * total_time  # Number of spikes
    n_evaluation_points = int(total_time)
    evaluation_points = np.linspace(0, total_time, n_evaluation_points)

    spikestamps = [
        np.sort(np.random.random(N)) * total_time for _ in range(num_channels)
    ]
    spikestamps = Spikestamps(spikestamps)

    stime = time.time()
    alpha = 4.0
    hs, firing_rates = bayesian_adaptive_kernel_smoother(
        spikestamps, evaluation_points, alpha=alpha
    )
    etime = time.time()
    # print(alpha, beta)

    std = hs[0][0] * 3

    # print(hs)
    # print(firing_rates)

    # fig, (ax1, ax2, ax3) = plt.subplots(3, 1, sharex=True)
    # # plt.plot(evaluation_points, firing_rates[0])
    # ax1.eventplot(spikestamps[0], color="k")
    # ax1.axvline(t, color="r", linestyle="--")
    # ax1.axvspan(t - std, t + std, color="r", alpha=0.5)

    # ax2.plot(spikestamps[0], firing_rate_for_spike[0][0])
    # ax2.axvline(t, color="r", linestyle="--")
    # ax2.axvspan(t - std, t + std, color="r", alpha=0.5)

    # ax3.plot(spikestamps[0], np.cumsum(firing_rate_for_spike[0][0]))
    # ax3.axvline(t, color="r", linestyle="--")
    # ax3.axvspan(t - std, t + std, color="r", alpha=0.5)

    # plt.figure()
    # plt.plot(evaluation_points, firing_rates[0])

    # plt.show()

    print(f"Elapsed time: {etime - stime:.4f} seconds")<|MERGE_RESOLUTION|>--- conflicted
+++ resolved
@@ -49,10 +49,6 @@
     ):
         spiketimes = np.asarray(spikestamps[channel])
         n_spikes = len(spiketimes)
-<<<<<<< HEAD
-=======
-        beta = n_spikes ** (4.0 / 5.0)
->>>>>>> 1021b1a8
         if n_spikes == 0:
             continue
 
