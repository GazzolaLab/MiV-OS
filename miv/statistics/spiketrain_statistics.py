__all__ = [
    "firing_rates",
    "MFRComparison",
    "interspike_intervals",
    "coefficient_variation",
    "binned_spiketrain",
    "fano_factor",
    "spike_counts_with_kernel",
    "decay_spike_counts",
    "instantaneous_spike_rate",
]

<<<<<<< HEAD
from typing import Any, Dict, List, Optional, Union
from collections.abc import Callable, Iterable

import datetime
=======
>>>>>>> 1021b1a8
import os
from collections.abc import Callable
from dataclasses import dataclass
from typing import Any

import matplotlib.pyplot as plt
import numpy as np
import quantities as pq

from miv.core.datatype import Spikestamps
from miv.core.operator.operator import OperatorMixin
from miv.typing import SpikestampsType


def firing_rates(spiketrains: Spikestamps) -> dict[str, Any]:
    """
    Process basic spiketrains statistics: rates, mean, variance.

    Parameters
    ----------
    spiketrains : Iterable[neo.core.SpikeTrain]

    Returns
    -------
    Iterable[Any]

    """
    import elephant.statistics

    rates = []
    if sum(spiketrains.get_count()) == 0:
        return {
            "rates": [0.0 for _ in range(spiketrains.number_of_channels)],
            "mean": 0.0,
            "variance": 0.0,
        }
    for spikestamp in spiketrains.neo():
        if len(spikestamp) == 0:
            rates.append(0)
            continue
        mfr = elephant.statistics.mean_firing_rate(spikestamp)
        if isinstance(mfr, pq.quantity.Quantity):
            mfr = mfr.magnitude[()]
        rates.append(mfr)

    rates_mean_over_channel = np.mean(rates)
    rates_variance_over_channel = np.var(rates)
    return {
        "rates": rates,
        "mean": rates_mean_over_channel,
        "variance": rates_variance_over_channel,
    }


@dataclass
class MFRComparison(OperatorMixin):
    recording_duration: float = None
    tag: str = "Mean Firing Rate Comparison"
    channels: list[int] = None

    def __call__(self, pre_spiketrains: Spikestamps, post_spiketrains: Spikestamps):
        assert (
            pre_spiketrains.number_of_channels == post_spiketrains.number_of_channels
        ), (
            f"Number of channels does not match: {pre_spiketrains.number_of_channels} vs {post_spiketrains.number_of_channels}"
        )
        pre_rates = firing_rates(pre_spiketrains)["rates"]
        post_rates = firing_rates(post_spiketrains)["rates"]
        if self.recording_duration is None:
            self.recording_duration = max(
                pre_spiketrains.get_last_spikestamp(),
                post_spiketrains.get_last_spikestamp(),
            ) - min(
                pre_spiketrains.get_first_spikestamp(),
                post_spiketrains.get_first_spikestamp(),
            )
        return pre_rates, post_rates

    def __post_init__(self):
        super().__init__()

    def plot_mfr_comparison(self, output, inputs, show=False, save_path=None):
        MFR_pre, MFR_post = output

        if self.channels is not None:
            MFR_pre = MFR_pre[self.channels]
            MFR_post = MFR_post[self.channels]

        MFR = np.geomspace(1e-1, 1e2)
        kl = 7
        ku = 7
        sigma = (
            np.sqrt(np.mean([MFR_pre, MFR_post]) * self.recording_duration)
            / self.recording_duration
        )

        fig = plt.figure()
        plt.plot(MFR, MFR, "b--")
        plt.plot(MFR, MFR - kl * sigma, "b")
        plt.plot(MFR, MFR + ku * sigma, "b")
        plt.scatter(MFR_pre, MFR_post)
        ax = plt.gca()
        ax.set_yscale("log")
        ax.set_xscale("log")
        ax.set_xlim([1e-1, 1e2])
        ax.set_ylim([1e-1, 1e2])
        ax.set_xlabel("MFR pre")
        ax.set_ylabel("MFR post")

        if show:
            plt.show()
        if save_path is not None:
            fig.savefig(os.path.join(f"{save_path}", "mfr.png"))

        return ax


def interspike_intervals(spikes: SpikestampsType):
    """
    Compute the inter-spike intervals of the given spike train.

    Examples
    --------
    How to draw Inter-spike interval histogram (ISIH):

        >>> from miv.statistics import interspike_intervals
        >>> import matplotlib.pyplot as plt
        >>> interspike_interval = interspike_intervals(spikestamp)
        >>> plt.hist(interspike_interval)

    If one wants to get the bin-count, you can use `numpy.digitize` and `numpy.bincount`:

        >>> import numpy as np
        >>> max_time = spikestamps.max()
        >>> num_bins = 20
        >>> time_interval = np.linspace(0, max_time, num_bins)
        >>> digitized = np.digitize(interspike_interval, time_interval)
        >>> bin_counts = np.bincount(digitized)

    Parameters
    ----------
    spikes : SpikestampsType
        Single spike-stamps

    Returns
    -------
        interval: numpy.ndarray

    """
    spike_interval = np.diff(spikes)
    return spike_interval


def coefficient_variation(self, spikes: SpikestampsType):
    """
    The Coefficient of variation: ratio of interspike standard deviation over mean.

    Parameters
    ----------
    spikes : SpikestampsType
        Single spike-stamps

    Returns
    -------
        coefficient variation : float
    """
    interspike = self.interspike_intervals()
    return np.std(interspike) / np.mean(interspike)


def fano_factor(
    spiketrains: SpikestampsType,
    bin_size: float = 0.002,
    t_start: float | None = None,
    t_end: float | None = None,
):
    """
    Calculates the Fano factor for given signal by dividing it into the specified number of bins

    Parameters
    ----------
    spiketrains : SpikestampsType
        Single spike-stamps
    bin_size : int
        Size of the bin in second. Default is 2ms
    t_start : float
        Binning start time
    t_end : float
        Binning end time

    Returns
    -------
        fano_fac: float
        fanofactor for the specified channel and conditions

    """
    bin_spike = spiketrains.binning(
        bin_size=bin_size, t_start=t_start, t_end=t_end, return_count=True
    )
    fano_factor = np.zeros(bin_spike.number_of_channels, dtype=np.float64)
    for channel in range(bin_spike.number_of_channels):
        array = bin_spike[channel]
        if np.sum(array) == 0:
            fano_factor[channel] = np.nan
        fano_factor[channel] = np.var(array) / np.mean(array)
    return fano_factor


# TODO: combine the class of spike counting functions with various kernels.
def spike_counts_with_kernel(spiketrain, probe_times, kernel: Callable, batchsize=32):
    """
    Both spiketrain and probe_times should be a 1-d array representing time.

    Parameters
    ----------
    spiketrain :
        Single-channel spiketrain
    probe_times :
        probe_times
    kernel :
        kernel function
    batchsize :
        batchsize
    """
    if len(spiketrain) == 0:
        return np.zeros_like(probe_times)
    spiketrain = np.asarray(spiketrain)

    batchsize = min(spiketrain.shape[0], batchsize)
    num_sections = spiketrain.shape[0] // batchsize + (
        1 if spiketrain.shape[0] % batchsize > 0 else 0
    )

    result = np.zeros_like(probe_times)
    for subspiketrain in np.array_split(spiketrain, num_sections):
        exponent = (
            np.tile(probe_times, (len(subspiketrain), 1)) - subspiketrain[:, None]
        )
        mask = exponent < 0
        exponent[mask] = 0
        decay_count = kernel(exponent)
        # decay_count = np.exp(-decay_rate * exponent)
        decay_count[mask] = 0
        result += decay_count.sum(axis=0)
    return result


def decay_spike_counts(
    spiketrain, probe_times, amplitude=1.0, decay_rate=5, batchsize=256
):
    def kernel(x):
        return amplitude * np.exp(-decay_rate * x)

    return spike_counts_with_kernel(spiketrain, probe_times, kernel, batchsize)


def instantaneous_spike_rate(spiketrain, probe_times, window=1, batchsize=32):
    """
    Set window=1 for unit Hz.
    """

    def kernel(x):
        return np.logical_and(x >= 0, x <= window).astype(np.float64)

    return spike_counts_with_kernel(spiketrain, probe_times, kernel, batchsize)


def binned_spiketrain(self):
    raise DeprecationWarning("Use `timestamps.binning` instead.")<|MERGE_RESOLUTION|>--- conflicted
+++ resolved
@@ -10,13 +10,6 @@
     "instantaneous_spike_rate",
 ]
 
-<<<<<<< HEAD
-from typing import Any, Dict, List, Optional, Union
-from collections.abc import Callable, Iterable
-
-import datetime
-=======
->>>>>>> 1021b1a8
 import os
 from collections.abc import Callable
 from dataclasses import dataclass
