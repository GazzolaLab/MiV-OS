--- conflicted
+++ resolved
@@ -35,13 +35,8 @@
 from typing import (
     TYPE_CHECKING,
     Any,
-<<<<<<< HEAD
     Callable,
     Iterable,
-=======
-    Dict,
-    List,
->>>>>>> f3d47589
     Optional,
 )
 from collections.abc import Callable, Iterable
@@ -133,10 +128,10 @@
 
         # load structure information dictionary
         info_file: str = os.path.join(self.data_path, "structure.oebin")
-        info: Dict[str, Any] = oebin_read(info_file)
+        info: dict[str, Any] = oebin_read(info_file)
         num_channels: int = info["continuous"][0]["num_channels"]
         sampling_rate: int = int(info["continuous"][0]["sample_rate"])
-        # channel_info: Dict[str, Any] = info["continuous"][0]["channels"]
+        # channel_info: dict[str, Any] = info["continuous"][0]["channels"]
 
         _old_oe_version = False
 
