--- conflicted
+++ resolved
@@ -28,35 +28,23 @@
 
 import logging
 import os
-import pickle
 import re
-from collections.abc import Iterable, MutableSequence
+from collections.abc import MutableSequence
 from glob import glob
 from typing import (
     TYPE_CHECKING,
     Any,
-<<<<<<< HEAD
-    Optional,
 )
-from collections.abc import Callable, Iterable, Generator
-=======
-)
->>>>>>> 1021b1a8
-
-import matplotlib.pyplot as plt
+from collections.abc import Iterable, Generator
+
 import numpy as np
 
 from miv.core.datatype.signal import Signal
 from miv.core.operator.operator import DataLoaderMixin
 from miv.io.openephys.binary import load_recording, load_ttl_event
 from miv.io.protocol import DataProtocol
-from miv.signal.filter.protocol import FilterProtocol
-from miv.signal.spike.protocol import SpikeDetectionProtocol
-from miv.statistics.spiketrain_statistics import firing_rates
 
 if TYPE_CHECKING:
-    import pathlib
-
     import mpi4py
 
 
@@ -114,7 +102,6 @@
 
     def num_fragments(self) -> int:
         import math
-
         from .binary import load_timestamps, oebin_read
 
         # Refactor
@@ -244,157 +231,7 @@
         """
         self.masking_channel_set = set()
 
-<<<<<<< HEAD
     def check_path_validity(self) -> bool:
-=======
-    def _auto_channel_mask_with_correlation_matrix(
-        self,
-        spontaneous_binned: dict[str, Any],
-        filter: FilterProtocol,
-        detector: SpikeDetectionProtocol,
-        offset: float = 0,
-        bins_per_second: float = 100,
-    ):
-        """
-        Automatically apply mask.
-
-        Parameters
-        ----------
-        spontaneous_binned : Iterable[Iterable[int]] | int
-            [0]: 2D matrix with each column being the binned number of spikes from each channel.
-            [1]: number of bins from spontaneous recording binned matrix
-            [2]: array of indices of empty channels
-        filter : FilterProtocol
-            Filter that is applied to the signal before masking.
-        detector : SpikeDetectionProtocol
-            Spike detector that extracts spikes from the signals.
-        offset : float, optional
-            The trimmed time in seconds at the front of the signal (default = 0).
-        bins_per_second : float, default=100
-            Optional parameter for binning spikes with respect to time.
-            The spikes are binned for comparison between the spontaneous recording and
-            the other experiments. This value should be adjusted based on the firing rate.
-            A high value reduces type I error; a low value reduces type II error.
-            As long as this value is within a reasonable range, it should negligibly affect
-            the result (see jupyter notebook demo).
-        """
-        exp_binned = self._get_binned_matrix(filter, detector, offset, bins_per_second)
-        num_channels = np.shape(exp_binned["matrix"])[1]
-
-        # if experiment is longer than spontaneous recording, it gets trunkated
-        if exp_binned["num_bins"] > spontaneous_binned["num_bins"]:
-            spontaneous_matrix = spontaneous_binned["matrix"].copy()
-            exp_binned["matrix"] = exp_binned["matrix"][
-                : spontaneous_binned["num_bins"] + 1
-            ]
-
-        # if spontaneous is longer than experiment recording
-        elif exp_binned["num_bins"] < spontaneous_binned["num_bins"]:
-            spontaneous_matrix = spontaneous_binned["matrix"].copy()
-            spontaneous_matrix = spontaneous_matrix[: exp_binned["num_bins"] + 1]
-
-        # they're the same size
-        else:
-            spontaneous_matrix = spontaneous_binned["matrix"].copy()
-
-        exp_binned_channel_rows = np.transpose(exp_binned["matrix"])
-        spontaneous_binned_channel_rows = np.transpose(spontaneous_matrix)
-
-        dot_products = []
-        for chan in range(num_channels):
-            try:
-                dot_products.append(
-                    np.dot(
-                        spontaneous_binned_channel_rows[chan],
-                        exp_binned_channel_rows[chan],
-                    )
-                )
-            except Exception:
-                raise Exception(
-                    "Number of channels does not match between this experiment and referenced spontaneous recording."
-                )
-
-        mean = np.mean(dot_products)
-        threshold = mean + np.std(dot_products)
-
-        mask_list = []
-        for chan in range(num_channels):
-            if dot_products[chan] > threshold:
-                mask_list.append(chan)
-        self.set_channel_mask(np.concatenate((mask_list, exp_binned["empty_channels"])))
-
-    def _get_binned_matrix(
-        self,
-        filter: FilterProtocol,
-        detector: SpikeDetectionProtocol,
-        offset: float = 0,
-        bins_per_second: float = 100,
-    ) -> dict[str, Any]:
-        """
-        Performs spike detection and return a binned 2D matrix with columns being the
-        binned number of spikes from each channel.
-
-        Parameters
-        ----------
-        filter : FilterProtocol
-            Filter that is applied to the signal before masking.
-        detector : SpikeDetectionProtocol
-            Spike detector that extracts spikes from the signals.
-        offset : float, optional
-            The time in seconds to be trimmed in front (default = 0).
-        bins_per_second : float, default=100
-            Optional parameter for binning spikes with respect to time.
-            The spikes are binned for comparison between the spontaneous recording and
-            the other experiments. This value should be adjusted based on the firing rate.
-            A high value reduces type I error; a low value reduces type II error.
-            As long as this value is within a reasonable range, it should negligibly affect
-            the result (see jupyter notebook demo).
-
-        Returns
-        -------
-        matrix :
-            2D list with columns as channels.
-        num_bins : int
-            The number of bins.
-        empty_channels : list[int]
-            List of indices of empty channels
-        """
-        result = []
-        for sig, times, samp in self.load(num_fragments=1):
-            start_time = times[0] + offset
-            starting_index = int(offset * samp)
-
-            trimmed_signal = sig[starting_index:]
-            trimmed_times = times[starting_index:]
-
-            filtered_sig = filter(trimmed_signal, samp)
-            spiketrains = detector(filtered_sig, trimmed_times, samp)
-
-            bins_array = np.arange(
-                start=start_time, stop=trimmed_times[-1], step=1 / bins_per_second
-            )
-            num_bins = len(bins_array)
-            num_channels = len(spiketrains)
-            empty_channels = []
-
-            for chan in range(num_channels):
-                if len(spiketrains[chan]) == 0:
-                    empty_channels.append(chan)
-
-                spike_counts = np.zeros(shape=num_bins + 1, dtype=int)
-                digitized_indices = np.digitize(spiketrains[chan], bins_array)
-                for bin_index in digitized_indices:
-                    spike_counts[bin_index] += 1
-                result.append(spike_counts)
-
-        return {
-            "matrix": np.transpose(result),
-            "num_bins": num_bins,
-            "empty_channels": empty_channels,
-        }
-
-    def check_path_validity(self):
->>>>>>> 1021b1a8
         """
         Check if necessary files exist in the directory.
 
@@ -544,16 +381,11 @@
             else:  # For Linux or other POSIX systems
                 pattern = r"(\d+)/recording(\d+)"
             matches = [re.search(pattern, path) for path in path_list]
-<<<<<<< HEAD
             tags: list[tuple[int, int]] = []
             for match in matches:
                 if match is not None:
                     tags.append((int(match.group(1)), int(match.group(2))))
-            path_list = [path for _, path in sorted(zip(tags, path_list))]
-=======
-            tags = [(int(match.group(1)), int(match.group(2))) for match in matches]
             path_list = [path for _, path in sorted(zip(tags, path_list, strict=False))]
->>>>>>> 1021b1a8
         return path_list
 
     # MutableSequence abstract methods
@@ -576,121 +408,4 @@
         if data.check_path_validity():
             self.data_list.insert(idx, data)
         else:
-<<<<<<< HEAD
-            logging.warning("Invalid data cannot be loaded to the DataManager.")
-=======
-            logging.warning("Invalid data cannot be loaded to the DataManager.")
-
-    def auto_channel_mask_with_firing_rate(
-        self,
-        filter: FilterProtocol,
-        detector: SpikeDetectionProtocol,
-        no_spike_threshold: float = 1,
-    ):
-        """
-        Perform automatic channel masking.
-        This method simply applies a Butterworth filter, extract spikes, and filter out
-        the channels that contain either no spikes or too many spikes.
-
-        Parameters
-        ----------
-        filter : FilterProtocol
-            Filter that is applied to the signals before detecting spikes.
-        detector : SpikeDetectionProtocol
-            Spike detector that is used to extract spikes from the filtered signal.
-        no_spike_threshold : float, default=1
-            Spike rate threshold (spike per sec) for filtering channels with no spikes.
-            (default = 1)
-
-        """
-        for data in self.data_list:
-            for sig, times, samp in data.load(num_fragments=1):
-                mask_list = []
-
-                filtered_signal = filter(sig, samp)
-                spiketrains = detector(filtered_signal, times, samp)
-                spike_stats = firing_rates(spiketrains)
-
-                for idx, channel_rate in enumerate(spike_stats["rates"]):
-                    if int(channel_rate) <= no_spike_threshold:
-                        mask_list.append(idx)
-
-                data.set_channel_mask(mask_list)
-
-    def auto_channel_mask_with_correlation_matrix(
-        self,
-        spontaneous_data: DataProtocol,
-        filter: FilterProtocol,
-        detector: SpikeDetectionProtocol,
-        omit_experiments: Iterable[int] | None = None,
-        spontaneous_offset: float = 0,
-        exp_offsets: Iterable[float] | None = None,
-        bins_per_second: float = 100,
-    ):
-        """
-        This masking method uses a correlation matrix between a spontaneous recording and
-        the experiment recordings to decide which channels to mask out.
-
-        Notes
-        -----
-            Sample rate and number of channels for all recordings must be the same
-
-        Parameters
-        ----------
-        spontaneous_data : Data
-            Data from spontaneous recording that is used for comparison.
-        filter : FilterProtocol
-            Filter that is applied to the signals before detecting spikes.
-        detector : SpikeDetectionProtocol
-            Spike detector that is used to extract spikes from the filtered signal.
-        omit_experiments: Optional[Iterable[int]]
-            Integer array of experiment indices (0-based) to omit.
-        spontaneous_offset: float, optional
-            Postive time offset for the spontaneous experiment (default = 0).
-            A negative value will be converted to 0.
-        exp_offsets: Optional[Iterable[float]]
-            Positive float array of time offsets for each experiment (default = 0).
-            Negative values will be converted to 0.
-        bins_per_second : float, default=100
-            Optional parameter for binning spikes with respect to time.
-            The spikes are binned for comparison between the spontaneous recording and
-            the other experiments. This value should be adjusted based on the firing rate.
-            A high value reduces type I error; a low value reduces type II error.
-            As long as this value is within a reasonable range, it should negligibly affect
-            the result (see jupyter notebook demo).
-        """
-        omit_experiments_list: list[float] = (
-            list(omit_experiments) if omit_experiments else []
-        )
-        exp_offsets_list: list[float] = list(exp_offsets) if exp_offsets else []
-
-        if spontaneous_offset < 0:
-            spontaneous_offset = 0
-
-        exp_offsets_length = sum(1 for e in exp_offsets_list)
-        for i in range(exp_offsets_length):
-            if exp_offsets_list[i] < 0:
-                exp_offsets_list[i] = 0
-
-        if exp_offsets_length < len(self.data_list):
-            exp_offsets_list = np.concatenate(
-                (
-                    np.array(exp_offsets_list),
-                    np.zeros(len(self.data_list) - exp_offsets_length),
-                )
-            )
-
-        spontaneous_binned = spontaneous_data._get_binned_matrix(
-            filter, detector, spontaneous_offset, bins_per_second
-        )
-
-        for exp_index, data in enumerate(self.data_list):
-            if exp_index not in omit_experiments_list:
-                data._auto_channel_mask_with_correlation_matrix(
-                    spontaneous_binned,
-                    filter,
-                    detector,
-                    exp_offsets_list[exp_index],
-                    bins_per_second,
-                )
->>>>>>> 1021b1a8
+            logging.warning("Invalid data cannot be loaded to the DataManager.")