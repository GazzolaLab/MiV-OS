__doc__ = """

.. Note::
    We expect the data structure to follow the default format
    exported from OpenEphys system:
    `format <https://open-ephys.atlassian.net/wiki/spaces/OEW/pages/491632/Data+format>`_.

.. Note::
    For simple experiments, you may prefer to use :ref:`api/io:Raw Data Loader`.
    However, we generally recommend to use ``Data`` or ``DataManager`` for
    handling data, especially when the size of the raw data is large.

Module
######

.. currentmodule:: miv.io.data

.. autoclass:: Data
   :members:

----------------------

.. autoclass:: DataManager
   :members:

"""
__all__ = ["Data", "DataManager"]

from typing import Any, Callable, Dict, Iterable, List, Optional, Set, Tuple, Union

import logging
import os
from collections.abc import MutableSequence
from contextlib import contextmanager
from glob import glob

import matplotlib.pyplot as plt
import numpy as np

from miv.io.binary import load_continuous_data, load_recording
from miv.signal.filter.protocol import FilterProtocol
from miv.signal.spike.protocol import SpikeDetectionProtocol
from miv.statistics import firing_rates
from miv.typing import SignalType


class Data:
    """Single data unit handler.

    Each data unit that contains single recording. This class provides useful tools,
    such as masking channel, export data, interface with other packages, etc.
    If you have multiple recordings you would like to handle at the same time, use
    `DataManager` instead.

    By default recording setup, the following directory structure is expected in ``data_path``::

        recording1                              # <- recording data_path
        ├── continuous
        │   └── Rhythm_FPGA-100.0
        │       ├── continuous.dat
        │       ├── synchronized_timestamps.npy
        │       └── timestamps.npy
        ├── events
        │   ├── Message_Center-904.0
        │   │   └── TEXT_group_1
        │   │       ├── channels.npy
        │   │       ├── text.npy
        │   │       └── timestamps.npy
        │   └── Rhythm_FPGA-100.0
        │       └── TTL_1
        │           ├── channel_states.npy
        │           ├── channels.npy
        │           ├── full_words.npy
        │           └── timestamps.npy
        ├── sync_messages.txt
        ├── structure.oebin
        └── analysis                            # <- post-processing result
            ├── spike_data.npz
            ├── plot
            ├── spike
            └── mea_overlay


        Parameters
        ----------
        data_path : str
    """

    def __init__(
        self,
        data_path: str,
    ):
        self.data_path: str = data_path
        self.analysis_path: str = os.path.join(data_path, "analysis")
        self.masking_channel_set: Set[int] = set()

        os.makedirs(self.analysis_path, exist_ok=True)

    def save_figure(
        self,
        figure: plt.Figure,
        group: str,
        filename: str,
        savefig_kwargs: Optional[Dict[Any, Any]] = None,
    ):
        """Save figure in analysis sub-directory

        Parameters
        ----------
        figure : plt.Figure
        group : str
        filename : str
        """
        if savefig_kwargs is None:
            savefig_kwargs = {}

        dirpath = os.path.join(self.analysis_path, group)
        os.makedirs(dirpath, exist_ok=True)

        filepath = os.path.join(dirpath, filename)
        plt.figure(figure)
        plt.savefig(filepath, **savefig_kwargs)

    @contextmanager
    def load(self):
        """
        Context manager for loading data instantly.

        Examples
        --------
            >>> data = Data(data_path)
            >>> with data.load() as (signal, timestamps, sampling_rate):
            ...     ...

        Returns
        -------
        signal : SignalType, neo.core.AnalogSignal
        timestamps : TimestampsType, numpy array
        sampling_rate : float

        Raises
        ------
        FileNotFoundError
            If some key files are missing.

        """
        # TODO: Not sure this is safe implementation
        if not self.check_path_validity():
            raise FileNotFoundError("Data directory does not have all necessary files.")
        try:
            signal, timestamps, sampling_rate = load_recording(
                self.data_path, self.masking_channel_set
            )
            yield signal, timestamps, sampling_rate
        except FileNotFoundError as e:
            logging.error(
                f"The file could not be loaded because the file {self.data_path} does not exist."
            )
            logging.error(e.strerror)
        except ValueError as e:
            logging.error(
                "The data size does not match the number of channel. Check if oebin or continuous.dat file is corrupted."
            )
            logging.error(e)
        finally:
            del timestamps
            del signal

    def set_channel_mask(self, channel_id: Iterable[int]):
        """
        Set the channel masking.

        Parameters
        ----------
        channel_id : Iterable[int], list
            List of channel id that will be ignored.

        Notes
        -----
        If the index exceed the number of channels, it will be ignored.

        Examples
        --------
        >>> data = Data(data_path)
        >>> data.set_channel_mask(range(12,23))

        """
        self.masking_channel_set.update(channel_id)

    def clear_channel_mask(self):
        """
        Clears all present channel masks.
        """

        self.masking_channel_set = set()

<<<<<<< HEAD
    def _auto_channel_mask(
=======
    def _auto_channel_mask_with_correlation_matrix(
>>>>>>> d598dac2
        self,
        spontaneous_binned: Dict[str, Any],
        filter: FilterProtocol,
        detector: SpikeDetectionProtocol,
        offset: float = 0,
        bins_per_second: float = 100,
    ):
        """
        Automatically apply mask.

        Parameters
        ----------
        spontaneous_binned : Union[Iterable[Iterable[int]], int]
            [0]: 2D matrix with each column being the binned number of spikes from each channel.
            [1]: number of bins from spontaneous recording binned matrix
            [2]: array of indices of empty channels
        filter : FilterProtocol
            Filter that is applied to the signal before masking.
        detector : SpikeDetectionProtocol
            Spike detector that extracts spikes from the signals.
        offset : float, optional
            The trimmed time in seconds at the front of the signal (default = 0).
        bins_per_second : float, default=100
            Optional parameter for binning spikes with respect to time.
            The spikes are binned for comparison between the spontaneous recording and
            the other experiments. This value should be adjusted based on the firing rate.
            A high value reduces type I error; a low value reduces type II error.
            As long as this value is within a reasonable range, it should negligibly affect
            the result (see jupyter notebook demo).
        """

        exp_binned = self._get_binned_matrix(filter, detector, offset, bins_per_second)
        num_channels = np.shape(exp_binned["matrix"])[1]

        # if experiment is longer than spontaneous recording, it gets trunkated
        if exp_binned["num_bins"] > spontaneous_binned["num_bins"]:
            spontaneous_matrix = spontaneous_binned["matrix"].copy()
            exp_binned["matrix"] = exp_binned["matrix"][
                : spontaneous_binned["num_bins"] + 1
            ]

        # if spontaneous is longer than experiment recording
        elif exp_binned["num_bins"] < spontaneous_binned["num_bins"]:
            spontaneous_matrix = spontaneous_binned["matrix"].copy()
            spontaneous_matrix = spontaneous_matrix[: exp_binned["num_bins"] + 1]

        # they're the same size
        else:
            spontaneous_matrix = spontaneous_binned["matrix"].copy()

        exp_binned_channel_rows = np.transpose(exp_binned["matrix"])
        spontaneous_binned_channel_rows = np.transpose(spontaneous_matrix)

        dot_products = []
        for chan in range(num_channels):
            try:
                dot_products.append(
                    np.dot(
                        spontaneous_binned_channel_rows[chan],
                        exp_binned_channel_rows[chan],
                    )
                )
            except Exception:
                raise Exception(
                    "Number of channels does not match between this experiment and referenced spontaneous recording."
                )

        mean = np.mean(dot_products)
        threshold = mean + np.std(dot_products)

        mask_list = []
        for chan in range(num_channels):
            if dot_products[chan] > threshold:
                mask_list.append(chan)
        self.set_channel_mask(np.concatenate((mask_list, exp_binned["empty_channels"])))

    def _get_binned_matrix(
        self,
        filter: FilterProtocol,
        detector: SpikeDetectionProtocol,
        offset: float = 0,
        bins_per_second: float = 100,
    ) -> Dict[str, Any]:
        """
        Performs spike detection and return a binned 2D matrix with columns being the
        binned number of spikes from each channel.

        Parameters
        ----------
        filter : FilterProtocol
            Filter that is applied to the signal before masking.
        detector : SpikeDetectionProtocol
            Spike detector that extracts spikes from the signals.
        offset : float, optional
            The time in seconds to be trimmed in front (default = 0).
        bins_per_second : float, default=100
            Optional parameter for binning spikes with respect to time.
            The spikes are binned for comparison between the spontaneous recording and
            the other experiments. This value should be adjusted based on the firing rate.
            A high value reduces type I error; a low value reduces type II error.
            As long as this value is within a reasonable range, it should negligibly affect
            the result (see jupyter notebook demo).

        Returns
        -------
        matrix :
            2D list with columns as channels.
        num_bins : int
            The number of bins.
        empty_channels : List[int]
            List of indices of empty channels
        """

        result = []
        with self.load() as (sig, times, samp):
            start_time = times[0] + offset
            starting_index = int(offset * samp)

            trimmed_signal = sig[starting_index:]
            trimmed_times = times[starting_index:]

            filtered_sig = filter(trimmed_signal, samp)
            spiketrains = detector(filtered_sig, trimmed_times, samp)

            bins_array = np.arange(
                start=start_time, stop=trimmed_times[-1], step=1 / bins_per_second
            )
            num_bins = len(bins_array)
            num_channels = len(spiketrains)
            empty_channels = []

            for chan in range(num_channels):
                if len(spiketrains[chan]) == 0:
                    empty_channels.append(chan)

                spike_counts = np.zeros(shape=num_bins + 1, dtype=int)
                digitized_indices = np.digitize(spiketrains[chan], bins_array)
                for bin_index in digitized_indices:
                    spike_counts[bin_index] += 1
                result.append(spike_counts)

        return {
            "matrix": np.transpose(result),
            "num_bins": num_bins,
            "empty_channels": empty_channels,
        }

    def save(self, tag: str, format: str):  # TODO
        assert tag == "continuous", "You cannot alter raw data, change the data tag"
        # save_path = os.path.join(self.data_path, tag)

        if format == "dat":
            ...
        elif format == "npz":
            ...
        elif format == "neo":
            ...
        else:
            raise NotImplementedError(
                "Format type " + format + " is not implemented.\n",
                "Please choose  one of the supported formats: dat, npz, neo",
            )

    def check_path_validity(self):
        """
        Check if necessary files exist in the directory.

        - Check `continious.dat` exists. (only one)
        - Check `structure.oebin` exists.

        Returns
        -------
        bool
            Return true if all necessary files exist in the directory.

        """

        continuous_dat_paths = glob(
            os.path.join(self.data_path, "**", "continuous.dat"), recursive=True
        )
        if len(continuous_dat_paths) != 1:
            logging.warning(
                f"One and only one continuous.dat file can exist in the data path. Found: {continuous_dat_paths}"
            )
            return False
        if not os.path.exists(os.path.join(self.data_path, "structure.oebin")):
            logging.warning("Missing structure.oebin in the data path.")
            return False
        return True


class DataManager(MutableSequence):
    """
    Data collection manager.

    By default recording setup, the directory is named after the date and time
    of the recording. The structure of ``data_collection_path`` typically look
    like below::

        2022-03-10_16-19-09         <- data_collection_path
        └── Record Node 104
            └── experiment1
                └── recording1      <- data_path (Data module)
            ├── experiment2
            ├── experiment3
            ├── experiment4
            ├── spontaneous
            ├── settings.xml
            ├── settings_2.xml
            └── settings_3.xml

        Parameters
        ----------
        data_collection_path : str
            Path for data collection.

    """

    def __init__(self, data_collection_path: str):
        self.data_collection_path = data_collection_path
        self.data_list: List[Data] = []

        # From the path get data paths and create data objects
        self._load_data_paths()

    @property
    def data_path_list(self) -> Iterable[str]:
        return [data.data_path for data in self.data_list]

    # Queries
    def query_path_name(self, query_path) -> Iterable[Data]:
        return list(filter(lambda d: query_path in d.data_path, self.data_list))

    # DataManager Representation
    def tree(self):
        """
        Pretty-print available recordings in DataManager in tree format.

        Examples
        --------
        >>> data_collection = DataManager("2022-05-15_13-51-36")
        >>> data_collection.tree()
        2022-05-15_14-51-36
            0: <miv.io.data.Data object at 0x7f8960660cd0>
               └── Record Node 103/experiment3_std2_pt_ESC/recording1
            1: <miv.io.data.Data object at 0x7f89671c8400>
               └── Record Node 103/experiment2_std1_pt_ESC/recording1
            2: <miv.io.data.Data object at 0x7f896199e7c0>
               └── Record Node 103/experiment1_cont_ESC/recording1

        """
        # TODO: Either use logging or other str stream
        if not self.data_list:
            print(
                "Data list is empty. Check if data_collection_path exists and correct"
            )
            return
        print(self.data_collection_path)
        for idx, data in enumerate(self.data_list):
            print(" " * 4 + f"{idx}: {data}")
            print(
                " " * 4
                + "   └── "
                + data.data_path[len(self.data_collection_path) + 1 :]
            )

    def _load_data_paths(self):
        """
        Create data objects from the data three.
        """
        # From the path get the data path list
        data_path_list = self._get_experiment_paths()

        # Create data object
        self.data_list = []
        invalid_count = 0
        for path in data_path_list:
            data = Data(path)
            if data.check_path_validity():
                self.data_list.append(data)
            else:
                invalid_count += 1
        logging.info(
            f"Total {len(data_path_list)} recording found. There are {invalid_count} invalid paths."
        )

    def _get_experiment_paths(self) -> Iterable[str]:
        """
        Get experiment paths.

        Returns
        -------
        data_path_list : list
        """
        # Use self.data_collection_path
        path_list = []
        for path in glob(
            os.path.join(self.data_collection_path, "*", "experiment*", "recording*")
        ):
            if (
                ("Record Node" in path)
                and ("experiment" in path)
                and os.path.isdir(path)
            ):
                path_list.append(path)
        return path_list

    def save(self, tag: str, format: str):
        raise NotImplementedError  # TODO
        for data in self.data_list:
            data.save(tag, format)

    def apply_filter(self, filter: FilterProtocol):
        raise NotImplementedError  # TODO
        for data in self.data_list:
            data.load()
            data = filter(data, sampling_rate=0)
            data.save(tag="filter", format="npz")
            data.unload()

    # MutableSequence abstract methods
    def __len__(self):
        return len(self.data_list)

    def __getitem__(self, idx):
        return self.data_list[idx]

    def __delitem__(self, idx):
        del self.data_list[idx]

    def __setitem__(self, idx, data):
        if data.check_path_validity():
            self.data_list[idx] = data
        else:
            logging.warning("Invalid data cannot be loaded to the DataManager.")

    def insert(self, idx, data):
        if data.check_path_validity():
            self.data_list.insert(idx, data)
        else:
            logging.warning("Invalid data cannot be loaded to the DataManager.")

<<<<<<< HEAD
    def auto_channel_mask_baseline(
=======
    def auto_channel_mask_with_firing_rate(
>>>>>>> d598dac2
        self,
        filter: FilterProtocol,
        detector: SpikeDetectionProtocol,
        no_spike_threshold: float = 1,
    ):
        """
        Perform automatic channel masking.
        This method simply applies a Butterworth filter, extract spikes, and filter out
        the channels that contain either no spikes or too many spikes.

        Parameters
        ----------
        filter : FilterProtocol
            Filter that is applied to the signals before detecting spikes.
        detector : SpikeDetectionProtocol
            Spike detector that is used to extract spikes from the filtered signal.
        no_spike_threshold : float, default=1
            Spike rate threshold (spike per sec) for filtering channels with no spikes.
            (default = 1)

        """

        for data in self.data_list:
            with data.load() as (sig, times, samp):
                mask_list = []

                filtered_signal = filter(sig, samp)
                spiketrains = detector(filtered_signal, times, samp)
                spike_stats = firing_rates(spiketrains)

                for idx, channel_rate in enumerate(spike_stats["rates"]):
                    if int(channel_rate) <= no_spike_threshold:
                        mask_list.append(idx)

                data.set_channel_mask(mask_list)

<<<<<<< HEAD
    def auto_channel_mask(
=======
    def auto_channel_mask_with_correlation_matrix(
>>>>>>> d598dac2
        self,
        spontaneous_data: Data,
        filter: FilterProtocol,
        detector: SpikeDetectionProtocol,
        omit_experiments: Optional[Iterable[int]] = None,
        spontaneous_offset: float = 0,
        exp_offsets: Optional[Iterable[float]] = None,
        bins_per_second: float = 100,
    ):
        """
        This masking method uses a correlation matrix between a spontaneous recording and
        the experiment recordings to decide which channels to mask out.
<<<<<<< HEAD
        **Sample rate and number of channels for all recordings must be the same**

=======

        Notes
        -----
            Sample rate and number of channels for all recordings must be the same
>>>>>>> d598dac2

        Parameters
        ----------
        spontaneous_data : Data
            Data from spontaneous recording that is used for comparison.
        filter : FilterProtocol
            Filter that is applied to the signals before detecting spikes.
        detector : SpikeDetectionProtocol
            Spike detector that is used to extract spikes from the filtered signal.
        omit_experiments: Optional[Iterable[int]]
            Integer array of experiment indices (0-based) to omit.
        spontaneous_offset: float, optional
            Postive time offset for the spontaneous experiment (default = 0).
            A negative value will be converted to 0.
        exp_offsets: Optional[Iterable[float]]
            Positive float array of time offsets for each experiment (default = 0).
            Negative values will be converted to 0.
        bins_per_second : float, default=100
            Optional parameter for binning spikes with respect to time.
            The spikes are binned for comparison between the spontaneous recording and
            the other experiments. This value should be adjusted based on the firing rate.
            A high value reduces type I error; a low value reduces type II error.
            As long as this value is within a reasonable range, it should negligibly affect
            the result (see jupyter notebook demo).
        """

        omit_experiments_list: List[float] = (
            list(omit_experiments) if omit_experiments else []
        )
        exp_offsets_list: List[float] = list(exp_offsets) if exp_offsets else []

        if spontaneous_offset < 0:
            spontaneous_offset = 0

        exp_offsets_length = sum(1 for e in exp_offsets_list)
        for i in range(exp_offsets_length):
            if exp_offsets_list[i] < 0:
                exp_offsets_list[i] = 0

        if exp_offsets_length < len(self.data_list):
            exp_offsets_list = np.concatenate(
                (
                    np.array(exp_offsets_list),
                    np.zeros(len(self.data_list) - exp_offsets_length),
                )
            )

        spontaneous_binned = spontaneous_data._get_binned_matrix(
            filter, detector, spontaneous_offset, bins_per_second
        )

        for (exp_index, data) in enumerate(self.data_list):
            if not (exp_index in omit_experiments_list):
<<<<<<< HEAD
                data._auto_channel_mask(
=======
                data._auto_channel_mask_with_correlation_matrix(
>>>>>>> d598dac2
                    spontaneous_binned,
                    filter,
                    detector,
                    exp_offsets_list[exp_index],
                    bins_per_second,
                )<|MERGE_RESOLUTION|>--- conflicted
+++ resolved
@@ -194,11 +194,7 @@
 
         self.masking_channel_set = set()
 
-<<<<<<< HEAD
-    def _auto_channel_mask(
-=======
     def _auto_channel_mask_with_correlation_matrix(
->>>>>>> d598dac2
         self,
         spontaneous_binned: Dict[str, Any],
         filter: FilterProtocol,
@@ -541,11 +537,7 @@
         else:
             logging.warning("Invalid data cannot be loaded to the DataManager.")
 
-<<<<<<< HEAD
-    def auto_channel_mask_baseline(
-=======
     def auto_channel_mask_with_firing_rate(
->>>>>>> d598dac2
         self,
         filter: FilterProtocol,
         detector: SpikeDetectionProtocol,
@@ -582,11 +574,7 @@
 
                 data.set_channel_mask(mask_list)
 
-<<<<<<< HEAD
-    def auto_channel_mask(
-=======
     def auto_channel_mask_with_correlation_matrix(
->>>>>>> d598dac2
         self,
         spontaneous_data: Data,
         filter: FilterProtocol,
@@ -599,15 +587,10 @@
         """
         This masking method uses a correlation matrix between a spontaneous recording and
         the experiment recordings to decide which channels to mask out.
-<<<<<<< HEAD
-        **Sample rate and number of channels for all recordings must be the same**
-
-=======
 
         Notes
         -----
             Sample rate and number of channels for all recordings must be the same
->>>>>>> d598dac2
 
         Parameters
         ----------
@@ -661,11 +644,7 @@
 
         for (exp_index, data) in enumerate(self.data_list):
             if not (exp_index in omit_experiments_list):
-<<<<<<< HEAD
-                data._auto_channel_mask(
-=======
                 data._auto_channel_mask_with_correlation_matrix(
->>>>>>> d598dac2
                     spontaneous_binned,
                     filter,
                     detector,
