__doc__ = """

.. Note::
    We expect the data structure to follow the default format
    exported from OpenEphys system:
    `format <https://open-ephys.atlassian.net/wiki/spaces/OEW/pages/491632/Data+format>`_.

.. Note::
    For simple experiments, you may prefer to use :ref:`api/io:Raw Data Loader`.
    However, we generally recommend to use ``Data`` or ``DataManager`` for
    handling data, especially when the size of the raw data is large.

Module
######

.. currentmodule:: miv.io.data

.. autoclass:: Data
   :members:

----------------------

.. autoclass:: DataManager
   :members:

"""
__all__ = ["Data", "DataManager"]

from typing import Any, Callable, Dict, Iterable, List, Optional, Set, Tuple, Union

import logging
import os
import pickle
from collections.abc import MutableSequence
from contextlib import contextmanager
from glob import glob

import matplotlib.pyplot as plt
import numpy as np

from miv.io.binary import load_continuous_data, load_recording, load_ttl_event
from miv.signal.filter.protocol import FilterProtocol
from miv.signal.spike.protocol import SpikeDetectionProtocol
from miv.statistics import firing_rates
from miv.typing import SignalType


class Data:
    """Single data unit handler.

    Each data unit that contains single recording. This class provides useful tools,
    such as masking channel, export data, interface with other packages, etc.
    If you have multiple recordings you would like to handle at the same time, use
    `DataManager` instead.

    By default recording setup, the following directory structure is expected in ``data_path``::

        recording1                              # <- recording data_path
        ├── continuous
        │   └── Rhythm_FPGA-100.0
        │       ├── continuous.dat
        │       ├── synchronized_timestamps.npy
        │       └── timestamps.npy
        ├── events
        │   ├── Message_Center-904.0
        │   │   └── TEXT_group_1
        │   │       ├── channels.npy
        │   │       ├── text.npy
        │   │       └── timestamps.npy
        │   └── Rhythm_FPGA-100.0
        │       └── TTL_1
        │           ├── channel_states.npy
        │           ├── channels.npy
        │           ├── full_words.npy
        │           └── timestamps.npy
        ├── sync_messages.txt
        ├── structure.oebin
        └── analysis                            # <- post-processing result
            ├── spike_data.npz
            ├── plot
            ├── spike
            └── mea_overlay


        Parameters
        ----------
        data_path : str
    """

    def __init__(
        self,
        data_path: str,
    ):
        self.data_path: str = data_path
        self._analysis_path: str = os.path.join(data_path, "analysis")
        self.masking_channel_set: Set[int] = set()

        os.makedirs(self._analysis_path, exist_ok=True)

    @property
    def analysis_path(self):
        """Default sub-directory path to save analysis results"""
        return self._analysis_path

    @analysis_path.setter
    def analysis_path(self, path):
        if not os.path.isdir(path):
            os.makedirs(path)
        self._analysis_path = path

    def save_figure(
        self,
        figure: plt.Figure,
        group: str,
        filename: str,
        savefig_kwargs: Optional[Dict[Any, Any]] = None,
    ):
        """Save figure in analysis sub-directory

        Parameters
        ----------
        figure : plt.Figure
        group : str
        filename : str
        savefig_kwargs : Optional[Dict[Any, Any]]
            Additional parameters to pass to `plt.savefig`.
        """
        if savefig_kwargs is None:
            savefig_kwargs = {}

        dirpath = os.path.join(self.analysis_path, group)
        os.makedirs(dirpath, exist_ok=True)

        filepath = os.path.join(dirpath, filename)
        plt.figure(figure)
        plt.savefig(filepath, **savefig_kwargs)

    def save_data(
        self,
        data,
        filename: str,
        pkl_kwargs: Optional[Dict[Any, any]] = None,
    ):
        """Save analysis data into sub-directory

        Parameters
        ----------
        data :
        filename : str
        pkl_kwargs : Optional[Dict[Any, Any]]
            Additional parameters to pass to `plt.savefig`.
        """
        pkl_kwargs = pkl_kwargs or {}
        filepath = os.path.join(self.analysis_path, filename + ".pkl")
<<<<<<< HEAD
        with open(filepath, "rb") as output_file:
            pickle.dump(data, output_file)
=======
        with open(filepath, "wb") as output_file:
            pickle.dump(data, output_file, **pkl_kwargs)

    def load_data(
        self,
        filename: str,
        pkl_kwargs: Optional[Dict[Any, any]] = None,
    ):
        """Quick load pickled data (data saved using `save_data`)

        Parameters
        ----------
        filename : str
        pkl_kwargs : Optional[Dict[Any, Any]]
            Additional parameters to pass to `plt.savefig`.
        """
        pkl_kwargs = pkl_kwargs or {}
        filepath = os.path.join(self.analysis_path, filename + ".pkl")
        with open(filepath, "rb") as output_file:
            data = pickle.load(output_file, **pkl_kwargs)
        return data
>>>>>>> 5c8564f9

    @contextmanager
    def load(self, start_at_zero: bool = False):
        """
        Context manager for loading data instantly.

        Parameters
        ----------
        start_at_zero : bool
            If set to True, time first timestamps will be shifted to zero. To achieve synchronized
            timestamps with other recordings/events, set this to False.

        Examples
        --------
            >>> data = Data(data_path)
            >>> with data.load() as (signal, timestamps, sampling_rate):
            ...     ...

        Returns
        -------
        signal : SignalType, neo.core.AnalogSignal
            The length of the first axis `signal.shape[0]` correspond to the length of the
            signal, while second axis `signal.shape[1]` correspond to the number of channels.
        timestamps : TimestampsType, numpy array
        sampling_rate : float

        Raises
        ------
        FileNotFoundError
            If some key files are missing.

        """
        # TODO: Not sure this is safe implementation
        if not self.check_path_validity():
            raise FileNotFoundError("Data directory does not have all necessary files.")
        try:
            signal, timestamps, sampling_rate = load_recording(
                self.data_path, self.masking_channel_set, start_at_zero=start_at_zero
            )
            yield signal, timestamps, sampling_rate
        finally:
            del timestamps
            del signal

    def load_ttl_event(self):
        """
        Load TTL event data if data contains. Detail implementation is :func:`here <miv.io.binary.load_ttl_event>`.
        """
        return load_ttl_event(self.data_path)

    def set_channel_mask(self, channel_id: Iterable[int]):
        """
        Set the channel masking.

        Parameters
        ----------
        channel_id : Iterable[int], list
            List of channel id that will be ignored.

        Notes
        -----
        If the index exceed the number of channels, it will be ignored.

        Examples
        --------
        >>> data = Data(data_path)
        >>> data.set_channel_mask(range(12,23))

        """
        self.masking_channel_set.update(channel_id)

    def clear_channel_mask(self):
        """
        Clears all present channel masks.
        """

        self.masking_channel_set = set()

    def _auto_channel_mask_with_correlation_matrix(
        self,
        spontaneous_binned: Dict[str, Any],
        filter: FilterProtocol,
        detector: SpikeDetectionProtocol,
        offset: float = 0,
        bins_per_second: float = 100,
    ):
        """
        Automatically apply mask.

        Parameters
        ----------
        spontaneous_binned : Union[Iterable[Iterable[int]], int]
            [0]: 2D matrix with each column being the binned number of spikes from each channel.
            [1]: number of bins from spontaneous recording binned matrix
            [2]: array of indices of empty channels
        filter : FilterProtocol
            Filter that is applied to the signal before masking.
        detector : SpikeDetectionProtocol
            Spike detector that extracts spikes from the signals.
        offset : float, optional
            The trimmed time in seconds at the front of the signal (default = 0).
        bins_per_second : float, default=100
            Optional parameter for binning spikes with respect to time.
            The spikes are binned for comparison between the spontaneous recording and
            the other experiments. This value should be adjusted based on the firing rate.
            A high value reduces type I error; a low value reduces type II error.
            As long as this value is within a reasonable range, it should negligibly affect
            the result (see jupyter notebook demo).
        """

        exp_binned = self._get_binned_matrix(filter, detector, offset, bins_per_second)
        num_channels = np.shape(exp_binned["matrix"])[1]

        # if experiment is longer than spontaneous recording, it gets trunkated
        if exp_binned["num_bins"] > spontaneous_binned["num_bins"]:
            spontaneous_matrix = spontaneous_binned["matrix"].copy()
            exp_binned["matrix"] = exp_binned["matrix"][
                : spontaneous_binned["num_bins"] + 1
            ]

        # if spontaneous is longer than experiment recording
        elif exp_binned["num_bins"] < spontaneous_binned["num_bins"]:
            spontaneous_matrix = spontaneous_binned["matrix"].copy()
            spontaneous_matrix = spontaneous_matrix[: exp_binned["num_bins"] + 1]

        # they're the same size
        else:
            spontaneous_matrix = spontaneous_binned["matrix"].copy()

        exp_binned_channel_rows = np.transpose(exp_binned["matrix"])
        spontaneous_binned_channel_rows = np.transpose(spontaneous_matrix)

        dot_products = []
        for chan in range(num_channels):
            try:
                dot_products.append(
                    np.dot(
                        spontaneous_binned_channel_rows[chan],
                        exp_binned_channel_rows[chan],
                    )
                )
            except Exception:
                raise Exception(
                    "Number of channels does not match between this experiment and referenced spontaneous recording."
                )

        mean = np.mean(dot_products)
        threshold = mean + np.std(dot_products)

        mask_list = []
        for chan in range(num_channels):
            if dot_products[chan] > threshold:
                mask_list.append(chan)
        self.set_channel_mask(np.concatenate((mask_list, exp_binned["empty_channels"])))

    def _get_binned_matrix(
        self,
        filter: FilterProtocol,
        detector: SpikeDetectionProtocol,
        offset: float = 0,
        bins_per_second: float = 100,
    ) -> Dict[str, Any]:
        """
        Performs spike detection and return a binned 2D matrix with columns being the
        binned number of spikes from each channel.

        Parameters
        ----------
        filter : FilterProtocol
            Filter that is applied to the signal before masking.
        detector : SpikeDetectionProtocol
            Spike detector that extracts spikes from the signals.
        offset : float, optional
            The time in seconds to be trimmed in front (default = 0).
        bins_per_second : float, default=100
            Optional parameter for binning spikes with respect to time.
            The spikes are binned for comparison between the spontaneous recording and
            the other experiments. This value should be adjusted based on the firing rate.
            A high value reduces type I error; a low value reduces type II error.
            As long as this value is within a reasonable range, it should negligibly affect
            the result (see jupyter notebook demo).

        Returns
        -------
        matrix :
            2D list with columns as channels.
        num_bins : int
            The number of bins.
        empty_channels : List[int]
            List of indices of empty channels
        """

        result = []
        with self.load() as (sig, times, samp):
            start_time = times[0] + offset
            starting_index = int(offset * samp)

            trimmed_signal = sig[starting_index:]
            trimmed_times = times[starting_index:]

            filtered_sig = filter(trimmed_signal, samp)
            spiketrains = detector(filtered_sig, trimmed_times, samp)

            bins_array = np.arange(
                start=start_time, stop=trimmed_times[-1], step=1 / bins_per_second
            )
            num_bins = len(bins_array)
            num_channels = len(spiketrains)
            empty_channels = []

            for chan in range(num_channels):
                if len(spiketrains[chan]) == 0:
                    empty_channels.append(chan)

                spike_counts = np.zeros(shape=num_bins + 1, dtype=int)
                digitized_indices = np.digitize(spiketrains[chan], bins_array)
                for bin_index in digitized_indices:
                    spike_counts[bin_index] += 1
                result.append(spike_counts)

        return {
            "matrix": np.transpose(result),
            "num_bins": num_bins,
            "empty_channels": empty_channels,
        }

    def save(self, tag: str, format: str):  # pragma: no cover
        # TODO
        assert tag == "continuous", "You cannot alter raw data, change the data tag"
        # save_path = os.path.join(self.data_path, tag)

        if format == "dat":
            ...
        elif format == "npz":
            ...
        elif format == "neo":
            ...
        else:
            raise NotImplementedError(
                "Format type " + format + " is not implemented.\n",
                "Please choose  one of the supported formats: dat, npz, neo",
            )

    def check_path_validity(self):
        """
        Check if necessary files exist in the directory.

        - Check `continious.dat` exists. (only one)
        - Check `structure.oebin` exists.

        Returns
        -------
        bool
            Return true if all necessary files exist in the directory.

        """

        continuous_dat_paths = glob(
            os.path.join(self.data_path, "**", "continuous.dat"), recursive=True
        )
        if len(continuous_dat_paths) != 1:
            logging.warning(
                f"One and only one continuous.dat file can exist in the data path. Found: {continuous_dat_paths}"
            )
            return False
        if not os.path.exists(os.path.join(self.data_path, "structure.oebin")):
            logging.warning("Missing structure.oebin in the data path.")
            return False
        return True


class DataManager(MutableSequence):
    """
    Data collection manager.

    By default recording setup, the directory is named after the date and time
    of the recording. The structure of ``data_collection_path`` typically look
    like below::

        2022-03-10_16-19-09         <- data_collection_path
        └── Record Node 104
            └── experiment1
                └── recording1      <- data_path (Data module)
            ├── experiment2
            ├── experiment3
            ├── experiment4
            ├── spontaneous
            ├── settings.xml
            ├── settings_2.xml
            └── settings_3.xml

        Parameters
        ----------
        data_collection_path : str
            Path for data collection.

    """

    def __init__(self, data_collection_path: str):
        self.data_collection_path = data_collection_path
        self.data_list: List[Data] = []

        # From the path get data paths and create data objects
        self._load_data_paths()

    @property
    def data_path_list(self) -> Iterable[str]:
        return [data.data_path for data in self.data_list]

    # Queries
    def query_path_name(self, query_path) -> Iterable[Data]:
        return list(filter(lambda d: query_path in d.data_path, self.data_list))

    # DataManager Representation
    # TODO: Display data structure
    def tree(self):  # pragma: no cover
        """
        Pretty-print available recordings in DataManager in tree format.

        Examples
        --------
        >>> data_collection = DataManager("2022-05-15_13-51-36")
        >>> data_collection.tree()
        2022-05-15_14-51-36
            0: <miv.io.data.Data object at 0x7f8960660cd0>
               └── Record Node 103/experiment3_std2_pt_ESC/recording1
            1: <miv.io.data.Data object at 0x7f89671c8400>
               └── Record Node 103/experiment2_std1_pt_ESC/recording1
            2: <miv.io.data.Data object at 0x7f896199e7c0>
               └── Record Node 103/experiment1_cont_ESC/recording1

        """
        # TODO: Either use logging or other str stream
        if not self.data_list:
            print(
                "Data list is empty. Check if data_collection_path exists and correct"
            )
            return
        print(self.data_collection_path)
        for idx, data in enumerate(self.data_list):
            print(" " * 4 + f"{idx}: {data}")
            print(
                " " * 4
                + "   └── "
                + data.data_path[len(self.data_collection_path) + 1 :]
            )

    def _load_data_paths(self):
        """
        Create data objects from the data three.
        """
        # From the path get the data path list
        data_path_list = self._get_experiment_paths()

        # Create data object
        self.data_list = []
        invalid_count = 0
        for path in data_path_list:
            data = Data(path)
            if data.check_path_validity():
                self.data_list.append(data)
            else:
                invalid_count += 1
        logging.info(
            f"Total {len(data_path_list)} recording found. There are {invalid_count} invalid paths."
        )

    def _get_experiment_paths(self) -> Iterable[str]:
        """
        Get experiment paths.

        Returns
        -------
        data_path_list : list
        """
        # Use self.data_collection_path
        path_list = []
        for path in glob(
            os.path.join(self.data_collection_path, "*", "experiment*", "recording*")
        ):
            if (
                ("Record Node" in path)
                and ("experiment" in path)
                and os.path.isdir(path)
            ):
                path_list.append(path)
        return path_list

    def save(self, tag: str, format: str):  # pragma: no cover
        raise NotImplementedError  # TODO
        for data in self.data_list:
            data.save(tag, format)

    def apply_filter(self, filter: FilterProtocol):  # pragma: no cover
        raise NotImplementedError  # TODO
        for data in self.data_list:
            data.load()
            data = filter(data, sampling_rate=0)
            data.save(tag="filter", format="npz")
            data.unload()

    # MutableSequence abstract methods
    def __len__(self):
        return len(self.data_list)

    def __getitem__(self, idx):
        return self.data_list[idx]

    def __delitem__(self, idx):
        del self.data_list[idx]

    def __setitem__(self, idx, data):
        if data.check_path_validity():
            self.data_list[idx] = data
        else:
            logging.warning("Invalid data cannot be loaded to the DataManager.")

    def insert(self, idx, data):
        if data.check_path_validity():
            self.data_list.insert(idx, data)
        else:
            logging.warning("Invalid data cannot be loaded to the DataManager.")

    def auto_channel_mask_with_firing_rate(
        self,
        filter: FilterProtocol,
        detector: SpikeDetectionProtocol,
        no_spike_threshold: float = 1,
    ):
        """
        Perform automatic channel masking.
        This method simply applies a Butterworth filter, extract spikes, and filter out
        the channels that contain either no spikes or too many spikes.

        Parameters
        ----------
        filter : FilterProtocol
            Filter that is applied to the signals before detecting spikes.
        detector : SpikeDetectionProtocol
            Spike detector that is used to extract spikes from the filtered signal.
        no_spike_threshold : float, default=1
            Spike rate threshold (spike per sec) for filtering channels with no spikes.
            (default = 1)

        """

        for data in self.data_list:
            with data.load() as (sig, times, samp):
                mask_list = []

                filtered_signal = filter(sig, samp)
                spiketrains = detector(filtered_signal, times, samp)
                spike_stats = firing_rates(spiketrains)

                for idx, channel_rate in enumerate(spike_stats["rates"]):
                    if int(channel_rate) <= no_spike_threshold:
                        mask_list.append(idx)

                data.set_channel_mask(mask_list)

    def auto_channel_mask_with_correlation_matrix(
        self,
        spontaneous_data: Data,
        filter: FilterProtocol,
        detector: SpikeDetectionProtocol,
        omit_experiments: Optional[Iterable[int]] = None,
        spontaneous_offset: float = 0,
        exp_offsets: Optional[Iterable[float]] = None,
        bins_per_second: float = 100,
    ):
        """
        This masking method uses a correlation matrix between a spontaneous recording and
        the experiment recordings to decide which channels to mask out.

        Notes
        -----
            Sample rate and number of channels for all recordings must be the same

        Parameters
        ----------
        spontaneous_data : Data
            Data from spontaneous recording that is used for comparison.
        filter : FilterProtocol
            Filter that is applied to the signals before detecting spikes.
        detector : SpikeDetectionProtocol
            Spike detector that is used to extract spikes from the filtered signal.
        omit_experiments: Optional[Iterable[int]]
            Integer array of experiment indices (0-based) to omit.
        spontaneous_offset: float, optional
            Postive time offset for the spontaneous experiment (default = 0).
            A negative value will be converted to 0.
        exp_offsets: Optional[Iterable[float]]
            Positive float array of time offsets for each experiment (default = 0).
            Negative values will be converted to 0.
        bins_per_second : float, default=100
            Optional parameter for binning spikes with respect to time.
            The spikes are binned for comparison between the spontaneous recording and
            the other experiments. This value should be adjusted based on the firing rate.
            A high value reduces type I error; a low value reduces type II error.
            As long as this value is within a reasonable range, it should negligibly affect
            the result (see jupyter notebook demo).
        """

        omit_experiments_list: List[float] = (
            list(omit_experiments) if omit_experiments else []
        )
        exp_offsets_list: List[float] = list(exp_offsets) if exp_offsets else []

        if spontaneous_offset < 0:
            spontaneous_offset = 0

        exp_offsets_length = sum(1 for e in exp_offsets_list)
        for i in range(exp_offsets_length):
            if exp_offsets_list[i] < 0:
                exp_offsets_list[i] = 0

        if exp_offsets_length < len(self.data_list):
            exp_offsets_list = np.concatenate(
                (
                    np.array(exp_offsets_list),
                    np.zeros(len(self.data_list) - exp_offsets_length),
                )
            )

        spontaneous_binned = spontaneous_data._get_binned_matrix(
            filter, detector, spontaneous_offset, bins_per_second
        )

        for (exp_index, data) in enumerate(self.data_list):
            if not (exp_index in omit_experiments_list):
                data._auto_channel_mask_with_correlation_matrix(
                    spontaneous_binned,
                    filter,
                    detector,
                    exp_offsets_list[exp_index],
                    bins_per_second,
                )<|MERGE_RESOLUTION|>--- conflicted
+++ resolved
@@ -152,10 +152,6 @@
         """
         pkl_kwargs = pkl_kwargs or {}
         filepath = os.path.join(self.analysis_path, filename + ".pkl")
-<<<<<<< HEAD
-        with open(filepath, "rb") as output_file:
-            pickle.dump(data, output_file)
-=======
         with open(filepath, "wb") as output_file:
             pickle.dump(data, output_file, **pkl_kwargs)
 
@@ -177,7 +173,6 @@
         with open(filepath, "rb") as output_file:
             data = pickle.load(output_file, **pkl_kwargs)
         return data
->>>>>>> 5c8564f9
 
     @contextmanager
     def load(self, start_at_zero: bool = False):
