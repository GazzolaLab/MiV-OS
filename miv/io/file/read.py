--- conflicted
+++ resolved
@@ -1,8 +1,5 @@
-<<<<<<< HEAD
 from typing import Any, Dict, List, Optional, Tuple, Union, cast
 
-=======
->>>>>>> 1021b1a8
 from logging import Logger
 from typing import Any
 
@@ -17,11 +14,7 @@
     groups: str | list[str] | None = None,
     subset: int | list[int] | tuple[int, int] | None = None,
     logger: Logger | None = None,
-<<<<<<< HEAD
 ) -> tuple[dict[str, Any], dict[str, Any]]:
-=======
-) -> tuple[dict[str, Any], dict[str, None]]:
->>>>>>> 1021b1a8
     """
     Reads all, or a subset of the data, from the HDF5 file to fill a data dictionary.
     Returns an empty dictionary to be filled later with data from individual containers.
