--- conflicted
+++ resolved
@@ -177,12 +177,9 @@
         return len(groups)
 
     def __getitem__(self, index):
-<<<<<<< HEAD
         groups = self._trigger_grouping(None) # Should be cached
         if len(paths) <= index:
             raise IndexError(f"Index exceeds the number of triggered recordings ({len(paths)}).")
-        return DataIntanTriggered(data_path=self.data_path, index=index, trigger_key=self.trigger_key, trigger_index=self.trigger_index, trigger_threshold_voltage=self.trigger_threshold_voltage)
-=======
         return DataIntanTriggered(
             data_path=self.data_path,
             index=index,
@@ -190,7 +187,6 @@
             trigger_index=self.trigger_index,
             trigger_threshold_voltage=self.trigger_threshold_voltage,
         )
->>>>>>> 4488620c
 
     @wrap_cacher(cache_tag="trigger_grouping")
     def _trigger_grouping(self, paths):
