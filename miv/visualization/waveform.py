--- conflicted
+++ resolved
@@ -1,7 +1,7 @@
 __doc__ = """
 Module for extracting each spike waveform and visualize.
 """
-__all__ = ["extract_waveforms", "plot_waveforms", "plot_waveforms_with_SpikeCutout"]
+__all__ = ["extract_waveforms", "plot_waveforms"]
 
 from typing import Any, Dict, Optional, Tuple, Union
 
@@ -113,7 +113,6 @@
 
     # TODO: Need to match unit
     time_in_us = np.arange(-pre * 1000, post * 1000, 1e3 / sampling_rate)
-    fig = plt.figure()
     for i in range(n_spikes):
         plt.plot(
             time_in_us,
@@ -125,56 +124,6 @@
             alpha=0.3,
             **plot_kwargs,
         )
-<<<<<<< HEAD
         plt.xlabel("Time (ms)")
         plt.ylabel("Voltage (uV)")
-        plt.title("Cutouts")
-
-
-def plot_waveforms_with_SpikeCutout(
-    spike_cutouts: np.ndarray,
-    pre: float = 0.001,
-    post: float = 0.002,
-    n_spikes: Optional[int] = 100,
-    color: str = "k",
-    plot_kwargs: Dict[Any, Any] = None,
-) -> plt.Figure:
-    """
-    Plot an overlay of spike cutouts
-
-    Parameters
-    ----------
-    spike_cutouts : np.ndarray
-        NumPy array of SpikeCutout objects
-    pre : float
-        The duration of the cutout before the spike in seconds
-    post : float
-        The duration of the cutout after the spike in seconds
-    n_spikes : Optional[int]
-        The number of cutouts to plot. None to plot all. (Default: 100)
-    color : str
-        The line color as a pyplot line/marker style. (Default: 'k'=black)
-    plot_kwargs : Dict[Any, Any]
-        Addtional keyword-arguments for matplotlib.pyplot.plot.
-    """
-    if n_spikes is None:
-        n_spikes = len(spike_cutouts[0])
-    n_spikes = min(n_spikes, len(spike_cutouts))
-
-    if len(spike_cutouts) == 0:
-        raise Exception(
-            "plot_waveforms_with_SpikeCutout called with empty spike_cutouts array"
-        )
-    samp = spike_cutouts[0].sampling_rate
-    cutouts: np.ndarray = np.ndarray((len(spike_cutouts), len(spike_cutouts[0])))
-
-    for spike_index, spike_cutout in enumerate(spike_cutouts):
-        cutouts[spike_index] = spike_cutout.cutout
-
-    return plot_waveforms(cutouts, samp, pre, post, n_spikes, color, plot_kwargs)
-=======
-    plt.xlabel("Time (ms)")
-    plt.ylabel("Voltage (uV)")
-    plt.title("Cutouts")
-    return fig
->>>>>>> 764b6911
+        plt.title("Cutouts")