__doc__ = """
Implementation for callback features that will be mixed in operator class.
"""
__all__ = ["BaseCallbackMixin"]

from typing import TypeVar  # TODO: For python 3.11, we can use typing.Self
from typing import Callable, Optional, Protocol, Union
from typing_extensions import Self

import types
import inspect
import itertools
import os
import pathlib

import matplotlib.pyplot as plt

SelfCallback = TypeVar("SelfCallback", bound="_Callback")


def MixinOperators(func):
    return func


@MixinOperators
def get_methods_from_feature_classes_by_startswith_str(self, method_name: str):
    methods = [
        getattr(self, k)
        for k in dir(self)
        if k.startswith(method_name) and callable(getattr(self, k))
    ]
    return methods


@MixinOperators
def get_methods_from_feature_classes_by_endswith_str(self, method_name: str):
    methods = [
        getattr(self, k)
        for k in dir(self)
        if k.endswith(method_name) and callable(getattr(self, k))
    ]
    return methods


<<<<<<< HEAD
class BaseCallbackMixin:
    def __init__(self, cache_path: str = ".cache"):
        super().__init__()
        self.__cache_directory_name: str = cache_path
=======
class _Callback(Protocol):
    def __lshift__(self, right: Callable) -> Self: ...

    def receive(self): ...

    def output(self): ...

    def callback_after_run(self): ...

    def set_save_path(self, path: Union[str, pathlib.Path]) -> None: ...
>>>>>>> f3d47589

        # Default analysis path
        assert (
            self.tag != ""
        ), "All operator must have self.tag attribute for identification."
        self.set_save_path("results")

        # Callback Flags (to avoid duplicated run)
        self._done_flag_after_run = False
        self._done_flag_plot = False

    def _reset_callbacks(self, *, after_run: bool = False, plot: bool = False) -> None:
        self._done_flag_after_run = after_run
        self._done_flag_plot = plot

<<<<<<< HEAD
    def __lshift__(self, right: Callable) -> SelfCallback:
        # Dynamically add new function into an operator instance
        if inspect.getfullargspec(right)[0][0] == "self":
            setattr(self, right.__name__, types.MethodType(right, self))
        else:
            # Add new function into as attribute
            setattr(self, right.__name__, right)
=======
    def __lshift__(self, right: Callable) -> Self:
        self._callback_collection.append(right)
        self._callback_names.append(right.__name__)
>>>>>>> f3d47589
        return self

    def set_save_path(
        self,
        path: str | pathlib.Path,
        cache_path: str | pathlib.Path | None = None,
    ) -> None:
        if cache_path is None:
            cache_path = path

        # Set analysis path
        self.analysis_path = os.path.join(path, self.tag.replace(" ", "_"))
        # Set cache path
        _cache_path = os.path.join(
            cache_path, self.tag.replace(" ", "_"), self.__cache_directory_name
        )
        self.cacher.cache_dir = _cache_path

        # Make directory
        os.makedirs(self.analysis_path, exist_ok=True)

    def _callback_after_run(self, *args, **kwargs) -> None:
        if self._done_flag_after_run:
            return

        predefined_callbacks = get_methods_from_feature_classes_by_startswith_str(
            self, "after_run"
        )
        for callback in predefined_callbacks:
            callback(*args, **kwargs)

        self._done_flag_after_run = True

    def _callback_plot(
        self,
        output: tuple | None,
        inputs: list | None = None,
        show: bool = False,
        save_path: str | pathlib.Path | None = None,
    ) -> None:
        """
        Run all function in this operator that starts with the name 'plot_'.
        """
        if self._done_flag_plot:
            return

        if save_path is None:
            save_path = self.analysis_path

        # If input is single-argument, strip the list
        if isinstance(inputs, list) and len(inputs) == 1:
            inputs = inputs[0]

        plotters = get_methods_from_feature_classes_by_startswith_str(self, "plot_")
        for plotter in plotters:
            plotter(output, inputs, show=show, save_path=save_path)
        if not show:
            plt.close("all")

        self._done_flag_plot = True<|MERGE_RESOLUTION|>--- conflicted
+++ resolved
@@ -4,8 +4,9 @@
 __all__ = ["BaseCallbackMixin"]
 
 from typing import TypeVar  # TODO: For python 3.11, we can use typing.Self
-from typing import Callable, Optional, Protocol, Union
-from typing_extensions import Self
+from typing import Optional, Protocol, Union
+from collections.abc import Callable
+from typing import Self
 
 import types
 import inspect
@@ -14,8 +15,6 @@
 import pathlib
 
 import matplotlib.pyplot as plt
-
-SelfCallback = TypeVar("SelfCallback", bound="_Callback")
 
 
 def MixinOperators(func):
@@ -42,12 +41,6 @@
     return methods
 
 
-<<<<<<< HEAD
-class BaseCallbackMixin:
-    def __init__(self, cache_path: str = ".cache"):
-        super().__init__()
-        self.__cache_directory_name: str = cache_path
-=======
 class _Callback(Protocol):
     def __lshift__(self, right: Callable) -> Self: ...
 
@@ -55,10 +48,23 @@
 
     def output(self): ...
 
-    def callback_after_run(self): ...
+    def _callback_after_run(self): ...
 
-    def set_save_path(self, path: Union[str, pathlib.Path]) -> None: ...
->>>>>>> f3d47589
+    def _callback_plot(
+        self,
+        output: tuple | None,
+        inputs: list,
+        show: bool,
+        save_path: str | pathlib.Path | None,
+    ): ...
+
+    def set_save_path(self, path: str | pathlib.Path) -> None: ...
+
+
+class BaseCallbackMixin:
+    def __init__(self, cache_path: str = ".cache"):
+        super().__init__()
+        self.__cache_directory_name: str = cache_path
 
         # Default analysis path
         assert (
@@ -74,19 +80,13 @@
         self._done_flag_after_run = after_run
         self._done_flag_plot = plot
 
-<<<<<<< HEAD
-    def __lshift__(self, right: Callable) -> SelfCallback:
+    def __lshift__(self, right: Callable) -> Self:
         # Dynamically add new function into an operator instance
         if inspect.getfullargspec(right)[0][0] == "self":
             setattr(self, right.__name__, types.MethodType(right, self))
         else:
             # Add new function into as attribute
             setattr(self, right.__name__, right)
-=======
-    def __lshift__(self, right: Callable) -> Self:
-        self._callback_collection.append(right)
-        self._callback_names.append(right.__name__)
->>>>>>> f3d47589
         return self
 
     def set_save_path(
