from __future__ import annotations

__doc__ = """
Here, we define the behavior of basic operator class, and useful mixin classes that can
be used to create new operators that conform to required behaviors.
"""
__all__ = [
    "Operator",
    "DataLoader",
    "DataLoaderMixin",
    "OperatorMixin",
    "DataNodeMixin",
    "DataNode",
]

from typing import TYPE_CHECKING, List, Optional, Protocol, Union
from collections.abc import Callable, Generator

import functools
import inspect
import itertools
import os
import logging
import pathlib
from dataclasses import dataclass

if TYPE_CHECKING:
    from miv.core.datatype import DataTypes

from miv.core.operator.cachable import (
    CACHE_POLICY,
    DataclassCacher,
    FunctionalCacher,
    _CacherProtocol,
    CACHE_POLICY,
)
from miv.core.operator.callback import BaseCallbackMixin
from miv.core.operator.chainable import BaseChainingMixin, _Chainable
from miv.core.operator.loggable import DefaultLoggerMixin
from miv.core.operator.policy import VanillaRunner, _RunnerProtocol


class _Cachable(Protocol):
    @property
    def analysis_path(self) -> str | pathlib.Path: ...

    @property
    def cacher(self) -> _CacherProtocol: ...
    @cacher.setter
    def cacher(self, value: _CacherProtocol) -> None: ...

    def set_caching_policy(self, policy: CACHE_POLICY) -> None: ...


class _Callback(Protocol):
    def set_save_path(
        self,
        path: str | pathlib.Path,
        cache_path: str | pathlib.Path | None = None,
    ) -> None: ...

    def __lshift__(self, right: Callable) -> SelfCallaback: ...
    def _reset_callbacks(
        self, *, after_run: bool = False, plot: bool = False
    ) -> None: ...
    def _callback_after_run(self, *args, **kwargs) -> None: ...
    def _callback_plot(
        self,
        output: tuple | None,
        inputs: list | None = None,
        show: bool = False,
        save_path: str | pathlib.Path | None = None,
    ) -> None: ...


class _Loggable(Protocol):
    @property
    def logger(self) -> logging.Logger: ...


class _Runnable(Protocol):
    """
    A protocol for a runner policy.
    """

    @property
    def runner(self) -> _RunnerProtocol: ...


class Operator(
    _Callback,
    _Chainable,
    _Cachable,
    _Runnable,
    _Loggable,
    Protocol,
):
    """ """

    @property
    def tag(self) -> str: ...

    def run(self) -> None: ...


class DataLoader(
    _Callback,
    _Chainable,
    _Cachable,
    _Runnable,
    _Loggable,
    Protocol,
):
    """ """

    def load(self) -> Generator[DataTypes]: ...


class DataNode(_Chainable, _Runnable, _Loggable, Protocol): ...


class DataNodeMixin(BaseChainingMixin, DefaultLoggerMixin):
    """ """

    def __init__(self):
        super().__init__()

    def output(self) -> list[DataTypes]:
        return self

    def run(self, *args, **kwargs):
        return self.output()


class DataLoaderMixin(BaseChainingMixin, BaseCallbackMixin, DefaultLoggerMixin):
    """ """

    def __init__(self):
        self.tag = "data_loader"
        self.cacher = FunctionalCacher(self)
        self.runner = VanillaRunner()
        super().__init__()

        self.set_save_path(self.data_path)  # Default analysis path

        self._load_param = {}
        self.skip_plot = True

    def configure_load(self, **kwargs):
        """
        (Experimental Feature)
        """
        self._load_param = kwargs

    def output(self) -> list[DataTypes]:
        output = self.load(**self._load_param)
        if not self.skip_plot:
            # if output is generator, raise error
            if inspect.isgenerator(output):
                raise ValueError(
                    "output() method of DataLoaderMixin cannot support generator type."
                )
            self.make_analysis_path()
            self.plot(output, None, show=False, save_path=True)
        return output

    def run(self, *args, **kwargs):
        return self.output()

    def load(self):
        raise NotImplementedError("load() method must be implemented to be DataLoader.")


class OperatorMixin(BaseChainingMixin, BaseCallbackMixin, DefaultLoggerMixin):
    """
    Behavior includes:
        - Whenever "run()" method is executed:
            1. Check if the module is cached in the same parameters. Y: Pass to 6
            2. Callback: before run
            3. Run
            4. Callback: after run
            5. Save cache
            6. Exit
        - Cache includes:
            - All results from callback
    """

<<<<<<< HEAD
    def __init__(self):
=======
    def __init__(self) -> None:
        super().__init__()
>>>>>>> f3d47589
        self.runner = VanillaRunner()
        self._cacher = DataclassCacher(self)

        super().__init__()

    @property
    def cacher(self) -> _CacherProtocol:
        return self._cacher

<<<<<<< HEAD
    @cacher.setter
    def cacher(self, value: _CacherProtocol) -> None:
        # FIXME:
        policy = self._cacher.policy
        cache_dir = self._cacher.cache_dir
        self._cacher = value(self)
        self._cacher.policy = policy
        self._cacher.cache_dir = cache_dir
=======
    def __repr__(self):
        return self.tag

    def __str__(self):
        return self.tag
>>>>>>> f3d47589

    def set_caching_policy(self, policy: CACHE_POLICY) -> None:
        self.cacher.policy = policy

    def receive(self) -> list[DataTypes]:
        """
        Receive input data from each upstream operator.
        Essentially, this method recursively call upstream operators' run() method.
        """
        return [node.run() for node in self.iterate_upstream()]

    def output(self):
        """
        Output viewer. If cache exist, read result from cache value.
        Otherwise, execute (__call__) the module and return the value.
        """
        cache_called = self.cacher.check_cached()
        if cache_called:
            self.logger.info(f"Using cache: {self.cacher.cache_dir}")
            loader = self.cacher.load_cached()
            output = next(loader, None)
        else:
            self.logger.info("Cache not found.")
            self.logger.info(f"Using runner: {self.runner.__class__} type.")
            args = self.receive()  # Receive data from upstream
            if len(args) == 0:
                output = self.runner(self.__call__)
            else:
                output = self.runner(self.__call__, args)

            # Callback: After-run
            self._callback_after_run(output)

            # Plotting: Only happened when cache is not called
            self._callback_plot(output, args, show=False)

        return output

    def plot(
        self, show: bool = False, save_path: str | pathlib.Path | None = None
    ) -> None:
        """
        Standalone plotting operation.
        """
        cache_called = self.cacher.check_cached()
        if not cache_called:
            raise NotImplementedError(
                "Standalone plotting is only possible if this operator has"
                "results stored in cache. Please use Pipeline(op).run() first."
            )
        loader = self.cacher.load_cached()
        output = next(loader, None)

        # Plotting: Only happened when cache is not called
        args = self.receive()  # Receive data from upstream
        self._done_flag_plot = False  # FIXME
        self._callback_plot(output, args, show=show, save_path=save_path)

        return output

    def run(self) -> None:
        """
        Execute the module. This is the function called by the pipeline.
        Input to the parameters are received from upstream operators.
        """
        output = self.output()

        return output<|MERGE_RESOLUTION|>--- conflicted
+++ resolved
@@ -15,6 +15,7 @@
 
 from typing import TYPE_CHECKING, List, Optional, Protocol, Union
 from collections.abc import Callable, Generator
+from typing import Self
 
 import functools
 import inspect
@@ -28,7 +29,6 @@
     from miv.core.datatype import DataTypes
 
 from miv.core.operator.cachable import (
-    CACHE_POLICY,
     DataclassCacher,
     FunctionalCacher,
     _CacherProtocol,
@@ -59,11 +59,14 @@
         cache_path: str | pathlib.Path | None = None,
     ) -> None: ...
 
-    def __lshift__(self, right: Callable) -> SelfCallaback: ...
+    def __lshift__(self, right: Callable) -> Self: ...
+
     def _reset_callbacks(
         self, *, after_run: bool = False, plot: bool = False
     ) -> None: ...
+
     def _callback_after_run(self, *args, **kwargs) -> None: ...
+
     def _callback_plot(
         self,
         output: tuple | None,
@@ -185,12 +188,7 @@
             - All results from callback
     """
 
-<<<<<<< HEAD
     def __init__(self):
-=======
-    def __init__(self) -> None:
-        super().__init__()
->>>>>>> f3d47589
         self.runner = VanillaRunner()
         self._cacher = DataclassCacher(self)
 
@@ -200,7 +198,6 @@
     def cacher(self) -> _CacherProtocol:
         return self._cacher
 
-<<<<<<< HEAD
     @cacher.setter
     def cacher(self, value: _CacherProtocol) -> None:
         # FIXME:
@@ -209,16 +206,15 @@
         self._cacher = value(self)
         self._cacher.policy = policy
         self._cacher.cache_dir = cache_dir
-=======
+
+    def set_caching_policy(self, policy: CACHE_POLICY) -> None:
+        self.cacher.policy = policy
+
     def __repr__(self):
         return self.tag
 
     def __str__(self):
         return self.tag
->>>>>>> f3d47589
-
-    def set_caching_policy(self, policy: CACHE_POLICY) -> None:
-        self.cacher.policy = policy
 
     def receive(self) -> list[DataTypes]:
         """
