--- conflicted
+++ resolved
@@ -9,16 +9,10 @@
     "StrictMPIRunner",
     "SupportMPIMerge",
 ]
-
+from typing import TYPE_CHECKING, Any, Protocol, cast
 import multiprocessing
-import pathlib
-<<<<<<< HEAD
 from dataclasses import dataclass
-from typing import TYPE_CHECKING, Any, Optional, Protocol, Union, cast
-=======
->>>>>>> 1021b1a8
 from collections.abc import Callable, Generator
-from typing import TYPE_CHECKING, Any, Protocol
 
 if TYPE_CHECKING:
     # This will likely cause circular import error
