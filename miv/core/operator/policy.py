__all__ = [
    "_RunnerProtocol",
    "VanillaRunner",
    "SupportMultiprocessing",
    "MultiprocessingRunner",
    "InternallyMultiprocessing",
    "StrictMPIRunner",
    "SupportMPIMerge",
]

import inspect
import multiprocessing
import pathlib
from dataclasses import dataclass
from typing import TYPE_CHECKING, Any, Optional, Protocol, Union
from collections.abc import Callable, Generator

if TYPE_CHECKING:
    # This will likely cause circular import error
    from miv.core.datatype.collapsable import _Collapsable


class _RunnerProtocol(Callable, Protocol):
    def __init__(self, comm, root: int): ...

    def __call__(self, func: Callable, inputs: tuple | None, **kwargs) -> object: ...

<<<<<<< HEAD
=======

class _Runnable(Protocol):
    """
    A protocol for a runner policy.
    """

    @property
    def runner(self) -> _RunnerProtocol: ...

    def run(
        self,
        save_path: str | pathlib.Path,
        cache_dir: str | pathlib.Path,
    ) -> None: ...


>>>>>>> f3d47589
class VanillaRunner:
    """Default runner without any high-level parallelism.
    Simply, the operator will be executed in root-rank, and distributed across other ranks.
    If MPI is not available, the operator will be executed in root-rank only.
    """

    def __init__(self):
        try:
            from mpi4py import MPI

            self.comm = MPI.COMM_WORLD
            self.is_root = self.comm.Get_rank() == 0
            if self.comm.Get_size() == 1:
                self.comm = None
                self.is_root = True
        except ImportError:
            self.comm = None
            self.is_root = True

    def _execute(self, func, inputs):
        if inputs is None:
            output = func()
        else:
            output = func(*inputs)
        return output

    def __call__(self, func, inputs=None, **kwargs):
        output = None
        if self.is_root:
            output = self._execute(func, inputs)

        if self.comm is not None:
            output = self.comm.bcast(output, root=0)
        return output


class MultiprocessingRunner:
    def __init__(self, np: int | None = None):
        if np is None:
            self._np = multiprocessing.cpu_count()
        else:
            self._np = np

    @property
    def num_proc(self):
        return self._np

    def __call__(self, func, inputs: Generator[Any, None, None] = None, **kwargs):
        if inputs is None:
            raise NotImplementedError(
                "Multiprocessing for operator with no generator input is not supported yet. Please use VanillaRunner for this operator."
            )
        else:
            with multiprocessing.Pool(self.num_proc) as p:
                yield from p.imap(func, inputs)


class StrictMPIRunner:
    def __init__(self, comm=None, root=0):
        if comm is not None:
            self.comm = comm
        else:
            from mpi4py import MPI

            self.comm = MPI.COMM_WORLD
        self.root = 0

    def set_comm(self, comm):
        self.comm = comm

    def set_root(self, root: int):
        self.root = root

    def get_rank(self):
        return self.comm.Get_rank()

    def get_size(self):
        return self.comm.Get_size()

    def get_root(self):
        return self.root

    def is_root(self):
        return self.get_rank() == self.root

    def __call__(self, func, inputs=None, **kwargs):
        if inputs is None:
            output = func()
        else:
            output = func(*inputs)
        return output


class SupportMPIMerge(StrictMPIRunner):
    """
    This runner policy is used for operators that can be merged by MPI.
    """

    def __call__(self, func, inputs=None, **kwargs):
        if inputs is None:
            output: _Collapsable = func()
        else:
            output: _Collapsable = func(*inputs)

        outputs = self.comm.gather(output, root=self.root)
        if self.is_root():
            result = output.from_collapse(outputs)  # Class method
        else:
            result = None
        result = self.comm.bcast(result, root=self.root)
        return result


class SupportMPI(StrictMPIRunner):
    pass


class SupportMultiprocessing:
    pass


class InternallyMultiprocessing(Protocol):
    @property
    def num_proc(self) -> int: ...<|MERGE_RESOLUTION|>--- conflicted
+++ resolved
@@ -25,8 +25,6 @@
 
     def __call__(self, func: Callable, inputs: tuple | None, **kwargs) -> object: ...
 
-<<<<<<< HEAD
-=======
 
 class _Runnable(Protocol):
     """
@@ -43,7 +41,6 @@
     ) -> None: ...
 
 
->>>>>>> f3d47589
 class VanillaRunner:
     """Default runner without any high-level parallelism.
     Simply, the operator will be executed in root-rank, and distributed across other ranks.
