--- conflicted
+++ resolved
@@ -39,12 +39,9 @@
         else:
             self.data.extend(item for item in other)
 
-<<<<<<< HEAD
-=======
     def get_count(self):
         return [len(data) for data in self.data]
 
->>>>>>> d47d08a7
     def get_last_spikestamp(self):
         return max([data[-1] for data in self.data if len(data) > 0])
 
