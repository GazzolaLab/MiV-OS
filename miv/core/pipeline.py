__doc__ = """

.. autoclass:: miv.core.pipeline.Pipeline
   :members:

"""
__all__ = ["Pipeline"]

from typing import List, Optional, Union

import pathlib

from miv.core.operator.chainable import _Chainable
from miv.core.policy import _Runnable


class Pipeline:
    """
    A pipeline is a collection of operators that are executed in a specific order.

    If operator structure is a tree like

    .. mermaid::

        flowchart LR
            A --> B --> D --> F
            A --> C --> E --> F
            B --> E

    then the execution order of `Pipeline(F)` is A->B->D->C->E->F.
    If nodes already have cached results, they will be loaded instead of being executed.
    For example, if E is already cached, then the execution order of `Pipeline(F)` is A->B->D->F. (C is skipped, E is loaded from cache)
    """

    def __init__(self, node: _Chainable):
        # self.execution_order: List[_Runnable] = node.topological_sort()
        self.execution_order: List[_Runnable] = node.dependency_sort()

    def run(
        self,
        working_directory: Optional[Union[str, pathlib.Path]] = "./results",
        no_cache: bool = False,
        dry_run: bool = False,
        verbose: bool = False,  # Use logging
    ):
        """
        Run the pipeline.

        Parameters
        ----------
        working_directory : Optional[Union[str, pathlib.Path]], optional
            The working directory where the pipeline will be executed. By default "./results"
        no_cache : bool, optional
            If True, the cache will be disabled. By default False
        dry_run : bool, optional
            If True, the pipeline will not be executed. By default False
        verbose : bool, optional
            If True, the pipeline will log debugging informations. By default False
        """
        for node in self.execution_order:
            if verbose:
                print("Running: ", node)
            if hasattr(node, "cacher"):
                node.cacher.cache_policy = "OFF" if no_cache else "AUTO"
<<<<<<< HEAD
            node.run(dry_run=dry_run, save_path=save_path)
        if verbose:
            print("Pipeline done:")
            self.summarize()
            print("-"*46)
=======
            node.run(dry_run=dry_run, save_path=working_directory)
>>>>>>> bcbf63d2

    def summarize(self):
        strs = []
        strs.append("Execution order:")
        for i, op in enumerate(self.execution_order):
            strs.append(f"{i}: {op}")
        return "\n".join(strs)<|MERGE_RESOLUTION|>--- conflicted
+++ resolved
@@ -62,15 +62,11 @@
                 print("Running: ", node)
             if hasattr(node, "cacher"):
                 node.cacher.cache_policy = "OFF" if no_cache else "AUTO"
-<<<<<<< HEAD
-            node.run(dry_run=dry_run, save_path=save_path)
+            node.run(dry_run=dry_run, save_path=working_directory)
         if verbose:
             print("Pipeline done:")
             self.summarize()
             print("-"*46)
-=======
-            node.run(dry_run=dry_run, save_path=working_directory)
->>>>>>> bcbf63d2
 
     def summarize(self):
         strs = []
