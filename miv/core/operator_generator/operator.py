--- conflicted
+++ resolved
@@ -4,7 +4,6 @@
     "GeneratorOperatorMixin",
 ]
 
-<<<<<<< HEAD
 from typing import TYPE_CHECKING, List, Optional, Protocol, Union
 from collections.abc import Callable, Generator
 
@@ -14,9 +13,6 @@
 import os
 import pathlib
 from dataclasses import dataclass
-=======
-from typing import TYPE_CHECKING
->>>>>>> 1021b1a8
 
 if TYPE_CHECKING:
     pass
