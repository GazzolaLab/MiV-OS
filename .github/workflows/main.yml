--- conflicted
+++ resolved
@@ -44,16 +44,11 @@
         id: cached-poetry-dependencies
         uses: actions/cache@v4
         with:
-<<<<<<< HEAD
-          python-version: ${{ matrix.python-version }}
-          cache: "poetry"
-=======
           path: .venv
           key: venv-${{ runner.os }}-${{ steps.setup-python.outputs.python-version }}-${{ hashFiles('**/poetry.lock') }}
       - name: Install dependencies
         if: steps.cached-poetry-dependencies.outputs.cache-hit != 'true'
         run: poetry install --no-interaction --no-root --all-extras --with=dev,algorithmExtension,sortingExtension #,mpi
->>>>>>> f3d47589
       - uses: FedericoCarboni/setup-ffmpeg@v3
         id: setup-ffmpeg
         with:
@@ -71,20 +66,6 @@
           # As of version 3 of this action, builds are no longer downloaded from GitHub
           # except on Windows: https://github.com/GyanD/codexffmpeg/releases.
           github-token: ${{ github.server_url == 'https://github.com' && github.token || '' }}
-<<<<<<< HEAD
-      # - name: Set up cache
-      #   uses: actions/cache@v3
-      #   with:
-      #     path: ${{ matrix.path }}
-      #     key: ${{ runner.os }}-pip-${{ matrix.python-version }}-${{ hashFiles('pyproject.toml') }}-${{ hashFiles('poetry.lock') }}
-      #     restore-keys: |
-      #       ${{ runner.os }}-pip-
-      - name: Install dependencies
-        run: |
-          poetry lock --no-update
-          poetry install --all-extras --with=algorithmExtension,sortingExtension #,mpi
-=======
->>>>>>> f3d47589
       # Test MiV-OS using pytest
       - name: Run pytests
         if: always()
