--- conflicted
+++ resolved
@@ -91,11 +91,7 @@
       # General PyTest for all matrix strategy
       - name: PyTest and MyPy
         run: |
-<<<<<<< HEAD
           make ci
-=======
-          pytest
->>>>>>> 4761c5c1
 
       # Set environment variables for coverage test. Coverage test is done using python 3.8
       # Test MiV-OS using pytest
