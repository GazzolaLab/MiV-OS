--- conflicted
+++ resolved
@@ -16,19 +16,6 @@
   - repo: https://github.com/astral-sh/ruff-pre-commit
     rev: v0.3.4
     hooks:
-<<<<<<< HEAD
-      - id: black
-        name: black
-        entry: poetry run black --config pyproject.toml
-        types: [python]
-        language: system
-
-  - repo: https://github.com/pycqa/flake8
-    rev: 4.0.0
-    hooks:
-      - id: flake8
-=======
       - id: ruff
-        args: [--fix, --exit-non-zero-on-fix]
-      - id: ruff-format
->>>>>>> e1a7698b
+        args: [--fix, --exit-non-zero-on-fix, --ignore=I]
+      - id: ruff-format