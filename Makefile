--- conflicted
+++ resolved
@@ -20,15 +20,6 @@
 	uv run pre-commit install
 
 #* Formatters
-<<<<<<< HEAD
-.PHONY: codestyle
-codestyle:
-	poetry run pyupgrade --exit-zero-even-if-changed --py310-plus **/*.py
-	# poetry run isort --settings-path pyproject.toml ./
-	poetry run black --config pyproject.toml ./
-
-=======
->>>>>>> e1a7698b
 .PHONY: formatting
 formatting:
 	uv run ruff format --config pyproject.toml ./
@@ -36,12 +27,7 @@
 #* Linting
 .PHONY: test
 test:
-<<<<<<< HEAD
-	poetry run pytest -c pyproject.toml --cov=miv/core
-	# poetry run pytest -c pyproject.toml --cov=miv/core --cov-report=xml
-=======
-	uv run pytest -c pyproject.toml --cov=miv --cov-report=xml
->>>>>>> e1a7698b
+	uv run pytest -c pyproject.toml --cov=miv/core --cov-report=xml
 
 .PHONY: check-codestyle
 check-codestyle:
@@ -50,18 +36,7 @@
 
 .PHONY: mypy
 mypy:
-<<<<<<< HEAD
-	poetry run mypy --config-file pyproject.toml miv/core
-
-.PHONY: lint
-lint: test check-codestyle mypy check-safety
-
-.PHONY: update-dev-deps
-update-dev-deps:
-	poetry add -D "isort[colors]@latest" mypy@latest pre-commit@latest pydocstyle@latest pylint@latest pytest@latest pyupgrade@latest coverage@latest pytest-html@latest pytest-cov@latest black@latest
-=======
-	uv run mypy --config-file pyproject.toml miv
->>>>>>> e1a7698b
+	uv run mypy --config-file pyproject.toml miv/core
 
 #* Cleaning
 .PHONY: pycache-remove
