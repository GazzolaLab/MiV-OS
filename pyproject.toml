# Poetry pyproject.toml: https://python-poetry.org/docs/pyproject/
[build-system]
requires = ["poetry_core>=1.0.0"]
build-backend = "poetry.core.masonry.api"

[tool.poetry]
name = "MiV-OS"
version = "0.2.0"
description = "Python software for analysis and computing framework used in MiV project."
readme = "README.md"
authors = ["GazzolaLab <skim449@illinois.edu>"]
license = "MIT"
repository = "https://github.com/GazzolaLab/MiV-OS"
homepage = "https://mindinvitro.illinois.edu"
documentation = "https://miv-os.readthedocs.io"
keywords = ["neuroscience", "statistics", "data-analysis", "electrophysiology", "neurophysiology"]

# Pypi classifiers: https://pypi.org/classifiers/
classifiers = [
  "Development Status :: 3 - Alpha",
  "Intended Audience :: Science/Research",
  "Intended Audience :: Education",
  "Operating System :: OS Independent",
  "License :: OSI Approved :: MIT License",
  "Programming Language :: Python :: 3",
  "Programming Language :: Python :: 3.8",
  "Programming Language :: Python :: 3.9",
  "Programming Language :: Python :: 3.10",
]

# ...
include = ["miv/py.typed"]
packages = [
    { include = "miv" }
]


[tool.poetry.dependencies]
python = ">=3.8,<3.11"
scipy = "^1.8.1"
elephant = "^0.11.1"
matplotlib = "^3.5.2"
neo = "^0.10.2"
pandas = "^1.4.2"
PyWavelets = "^1.3.0"
quantities = "^0.13.0"
scikit-learn = "^1.1.1"
seaborn = "^0.11.2"
tqdm = "^4.64.0"
numpy = "^1.22.4"
viziphant = "^0.2.0"
Sphinx = {version = "^4.5.0", optional = true, extras = ["docs"]}
sphinx-rtd-theme = {version = "^1.0.0", optional = true, extras = ["docs"]}
sphinx-book-theme = {version = "^0.3.2", optional = true, extras = ["docs"]}
readthedocs-sphinx-search = {version = "^0.1.2", optional = true, extras = ["docs"]}
sphinx-autodoc-typehints = {version = "^1.18.1", optional = true, extras = ["docs"]}
myst-parser = {version = "^0.17.2", optional = true, extras = ["docs"]}
numpydoc = {version = "^1.3.1", optional = true, extras = ["docs"]}
sphinx-togglebutton = {version = "^0.3.1", optional = true, extras = ["docs"]}
sphinx-copybutton = {version = "^0.5.0", optional = true, extras = ["docs"]}
myst-nb = {version = "^0.15.0", optional = true, extras = ["docs"]}
pyinform = "^0.2.0"
graphviz = "^0.20"
Pillow = "9.1.1"
h5py = "^3.7.0"
h5py-cache = "^1.0"
pyvis = "^0.2.1"
<<<<<<< HEAD
=======
lyon = { git = "https://github.com/sciforce/lyon.git", rev = "91dd700" }

>>>>>>> 764b6911
[tool.poetry.dev-dependencies]
black = "^22.3.0"
isort = {extras = ["colors"], version = "^5.10.1"}
mypy = "^0.950"
mypy-extensions = "^0.4.3"
pre-commit = "^2.19.0"
pydocstyle = "^6.1.1"
pylint = "^2.13.9"
pytest = "^7.1.2"
pyupgrade = "^2.32.1"
coverage = "^6.3.3"
pytest-html = "^3.1.1"
pytest-cov = "^3.0.0"
flake8 = "^4.0.1"

[tool.poetry.extras]
docs = [
  "sphinx",
  "sphinx_rtd_theme",
  "sphinx-book-theme",
  "readthedocs-sphinx-search",
  "sphinx-autodoc-typehints",
  "myst-parser",
  "myst-nb",
  "numpydoc",
  "sphinx-togglebutton",
  "sphinx-copybutton"
]



[tool.black]
# https://github.com/psf/black
target-version = ["py38"]
line-length = 88
color = true

exclude = '''
/(
    \.git
    | \.hg
    | \.mypy_cache
    | \.tox
    | \.venv
    | _build
    | buck-out
    | build
    | dist
    | env
    | venv
)/
'''

[tool.isort]
# https://github.com/timothycrosley/isort/
py_version = 38
line_length = 88

known_typing = ["typing", "types", "typing_extensions", "mypy", "mypy_extensions"]
sections = ["FUTURE", "TYPING", "STDLIB", "THIRDPARTY", "FIRSTPARTY", "LOCALFOLDER"]
include_trailing_comma = true
profile = "black"
multi_line_output = 3
indent = 4
color_output = true

[tool.mypy]
# https://mypy.readthedocs.io/en/latest/config_file.html#using-a-pyproject-toml-file
python_version = 3.8
pretty = true
show_traceback = true
color_output = true

# allow_redefinition = false
# check_untyped_defs = false  # TODO: Disabled cuz it might be to harsh condition, but open to discussion.
# disallow_any_generics = false
# disallow_incomplete_defs = true
ignore_missing_imports = true
# implicit_reexport = false
# no_implicit_optional = true
show_column_numbers = true
show_error_codes = true
show_error_context = true
# strict_equality = true
# strict_optional = true
# warn_no_return = true
# warn_redundant_casts = true
# warn_return_any = true
# warn_unreachable = false  # TODO: open to discussion
# warn_unused_configs = true
# warn_unused_ignores = true


[tool.pytest.ini_options]
# https://docs.pytest.org/en/6.2.x/customize.html#pyproject-toml
# Directories that are not visited by pytest collector:
norecursedirs =["hooks", "*.egg", ".eggs", "dist", "build", "docs", ".tox", ".git", "__pycache__"]
doctest_optionflags = ["NUMBER", "NORMALIZE_WHITESPACE", "IGNORE_EXCEPTION_DETAIL", "ELLIPSIS"]

# Extra options:
addopts = [
  "--strict-markers",
  "--tb=short",
#  "--doctest-modules", TODO: Try to include pytest.doctest
#  "--doctest-continue-on-failure",
]<|MERGE_RESOLUTION|>--- conflicted
+++ resolved
@@ -65,11 +65,8 @@
 h5py = "^3.7.0"
 h5py-cache = "^1.0"
 pyvis = "^0.2.1"
-<<<<<<< HEAD
-=======
 lyon = { git = "https://github.com/sciforce/lyon.git", rev = "91dd700" }
 
->>>>>>> 764b6911
 [tool.poetry.dev-dependencies]
 black = "^22.3.0"
 isort = {extras = ["colors"], version = "^5.10.1"}
