--- conflicted
+++ resolved
@@ -62,13 +62,9 @@
 pyinform = "^0.2.0"
 graphviz = "^0.20"
 Pillow = "9.1.1"
-<<<<<<< HEAD
 h5py = "^3.7.0"
 h5py-cache = "^1.0"
-=======
 pyvis = "^0.2.1"
->>>>>>> 02e5e2a9
-
 [tool.poetry.dev-dependencies]
 black = "^22.3.0"
 isort = {extras = ["colors"], version = "^5.10.1"}
