# Poetry pyproject.toml: https://python-poetry.org/docs/pyproject/
[build-system]
requires = ["poetry_core>=1.0.0"]
build-backend = "poetry.core.masonry.api"

[tool.poetry]
name = "MiV-OS"
version = "0.2.4"
description = "Python software for analysis and computing framework used in MiV project."
readme = "README.md"
authors = ["GazzolaLab <skim449@illinois.edu>"]
license = "MIT"
repository = "https://github.com/GazzolaLab/MiV-OS"
homepage = "https://mindinvitro.illinois.edu"
documentation = "https://miv-os.readthedocs.io"
keywords = ["neuroscience", "statistics", "data-analysis", "electrophysiology", "neurophysiology"]

# Pypi classifiers: https://pypi.org/classifiers/
classifiers = [
  "Development Status :: 3 - Alpha",
  "Intended Audience :: Science/Research",
  "Intended Audience :: Education",
  "Operating System :: OS Independent",
  "License :: OSI Approved :: MIT License",
  "Programming Language :: Python :: 3",
  "Programming Language :: Python :: 3.8",
  "Programming Language :: Python :: 3.9",
  "Programming Language :: Python :: 3.10",
]

# ...
include = ["miv/py.typed"]
packages = [
    { include = "miv" }
]


[tool.poetry.scripts]  # TODO: query `scripts` directory
convert_open_ephys_to_miv = "scripts.convert_open_ephys_to_miv:main"


[tool.poetry.dependencies]
python = ">=3.8,<3.11"
scipy = "^1.9.1"
elephant = "^0.11.1"
matplotlib = "^3.5.2"
neo = ">=0.11.0,<0.12.0"
pandas = "^1.4.2"
PyWavelets = "^1.3.0"
quantities = "^0.13.0"
scikit-learn = "^1.1.1"
seaborn = ">=0.11.2,<0.13.0"
tqdm = "^4.64.0"
numpy = "^1.23.2"
viziphant = "^0.2.0"
Sphinx = {version = "^4.5.0", optional = true}
pydata-sphinx-theme = {version = ">=0.9,<0.13", optional = true}
readthedocs-sphinx-search = {version = "^0.1.2", optional = true}
sphinx-autodoc-typehints = {version = "^1.19.1", optional = true}
myst-parser = {version = "^0.17.2", optional = true}
numpydoc = {version = "^1.4.0", optional = true}
sphinx-togglebutton = {version = "^0.3.2", optional = true}
sphinx-copybutton = {version = "^0.5.0", optional = true}
sphinxcontrib-mermaid = {version = "^0.7.1", optional = true}
myst-nb = {version = "^0.15.0", optional = true}
pyinform = "^0.2.0"
graphviz = "^0.20.1"
Pillow = "9.1.1"
h5py = "^3.7.0"
pyvis = ">=0.2.1,<0.4.0"
lyon = { git = "https://github.com/sciforce/lyon.git", rev = "91dd700", optional = true}
click = "^8.1.3"
<<<<<<< HEAD
pyserial = {version = "^3.5", optional = true}
=======
sphinxcontrib-mermaid = {version = "^0.7.1", extras = ["docs"], optional = true}
pyserial = {version = "^3.5", extras = ["experiment"]}
numba = "^0.56.4"
>>>>>>> c8f9a445

[tool.poetry.dev-dependencies]
black = "^22.8.0"
isort = {extras = ["colors"], version = "^5.10.1"}
mypy = "^0.982"
mypy-extensions = "^0.4.3"
pre-commit = "^2.20.0"
pydocstyle = "^6.1.1"
pylint = "^2.15.0"
pytest = "^7.1.3"
pyupgrade = "^3.2.2"
coverage = "^7.0.0"
pytest-html = "^3.1.1"
pytest-cov = "^4.0.0"
flake8 = "^5.0.4"

[tool.poetry.extras]
docs = [
  "sphinx",
  "pydata-sphinx-theme",
  "readthedocs-sphinx-search",
  "sphinx-autodoc-typehints",
  "myst-parser",
  "myst-nb",
  "numpydoc",
  "sphinx-togglebutton",
  "sphinx-copybutton",
  "sphinxcontrib-mermaid"
]
experiment = [
  "lyon",
  "pyserial"
]



[tool.poetry.group.sortingExtension.dependencies]
dtaidistance = "^2.3.10"
scikit-learn-extra = "^0.2.0"


[tool.poetry.group.algorithmExtension.dependencies]
rupture = "^1.4.5"

[tool.black]
# https://github.com/psf/black
target-version = ["py38"]
line-length = 88
color = true

exclude = '''
/(
    \.git
    | \.hg
    | \.mypy_cache
    | \.tox
    | \.venv
    | _build
    | buck-out
    | build
    | dist
    | env
    | venv
)/
'''

[tool.isort]
# https://github.com/timothycrosley/isort/
py_version = 38
line_length = 88

known_typing = ["typing", "types", "typing_extensions", "mypy", "mypy_extensions"]
sections = ["FUTURE", "TYPING", "STDLIB", "THIRDPARTY", "FIRSTPARTY", "LOCALFOLDER"]
include_trailing_comma = true
profile = "black"
multi_line_output = 3
indent = 4
color_output = true

[tool.mypy]
# https://mypy.readthedocs.io/en/latest/config_file.html#using-a-pyproject-toml-file
python_version = 3.8
pretty = true
show_traceback = true
color_output = true

# allow_redefinition = false
# check_untyped_defs = false  # TODO: Disabled cuz it might be to harsh condition, but open to discussion.
# disallow_any_generics = false
# disallow_incomplete_defs = true
ignore_missing_imports = true
# implicit_reexport = false
# no_implicit_optional = true
show_column_numbers = true
show_error_codes = true
show_error_context = true
# strict_equality = true
# strict_optional = true
# warn_no_return = true
# warn_redundant_casts = true
# warn_return_any = true
# warn_unreachable = false  # TODO: open to discussion
# warn_unused_configs = true
# warn_unused_ignores = true

[tool.pytest.ini_options]
# https://docs.pytest.org/en/6.2.x/customize.html#pyproject-toml
# Directories that are not visited by pytest collector:
norecursedirs =["hooks", "*.egg", ".eggs", "dist", "build", "docs", ".tox", ".git", "__pycache__"]
doctest_optionflags = ["NUMBER", "NORMALIZE_WHITESPACE", "IGNORE_EXCEPTION_DETAIL", "ELLIPSIS"]

# Extra options:
addopts = [
  "--strict-markers",
  "--tb=short",
#  "--doctest-modules", TODO: Try to include pytest.doctest
#  "--doctest-continue-on-failure",
]<|MERGE_RESOLUTION|>--- conflicted
+++ resolved
@@ -70,13 +70,8 @@
 pyvis = ">=0.2.1,<0.4.0"
 lyon = { git = "https://github.com/sciforce/lyon.git", rev = "91dd700", optional = true}
 click = "^8.1.3"
-<<<<<<< HEAD
 pyserial = {version = "^3.5", optional = true}
-=======
-sphinxcontrib-mermaid = {version = "^0.7.1", extras = ["docs"], optional = true}
-pyserial = {version = "^3.5", extras = ["experiment"]}
 numba = "^0.56.4"
->>>>>>> c8f9a445
 
 [tool.poetry.dev-dependencies]
 black = "^22.8.0"
