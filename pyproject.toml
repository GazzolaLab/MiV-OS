--- conflicted
+++ resolved
@@ -62,14 +62,10 @@
 graphviz = "^0.20"
 Pillow = "9.1.1"
 pyvis = "^0.2.1"
-<<<<<<< HEAD
 lyon = { git = "https://github.com/sciforce/lyon.git", optional = true, extras = ["experiment"], rev = "91dd700" }
 pyseries = {extras = ["experiment", "docs"], version = "^1.0.26"}
 serial = "^0.0.97"
-=======
-lyon = { git = "https://github.com/sciforce/lyon.git", rev = "91dd700" }
 click = "^8.1.3"
->>>>>>> 52abb77c
 
 [tool.poetry.dev-dependencies]
 black = "^22.3.0"
